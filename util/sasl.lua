--- conflicted
+++ resolved
@@ -20,7 +20,6 @@
 local t_insert, t_concat = table.insert, table.concat;
 local to_byte, to_char = string.byte, string.char;
 local to_unicode = require "util.encodings".idna.to_unicode;
-local saslprep = require "util.encodings".stringprep.saslprep;
 local s_match = string.match;
 local gmatch = string.gmatch
 local string = string
@@ -39,38 +38,9 @@
 	function object.feed(self, message)
 		if message == "" or message == nil then return "failure", "malformed-request" end
 		local response = message
-<<<<<<< HEAD
-		local authorization = s_match(response, "([^&%z]+)")
-		local authentication = s_match(response, "%z([^&%z]+)%z")
-		local password = s_match(response, "%z[^&%z]+%z([^&%z]+)")
-=======
 		local authorization = s_match(response, "([^%z]+)")
 		local authentication = s_match(response, "%z([^%z]+)%z")
 		local password = s_match(response, "%z[^%z]+%z([^%z]+)")
-		authorization, authentication, password = saslprep(authorization), saslprep(authentication), saslprep(password);
-		
-		if authentication == nil or password == nil then return "failure", "malformed-request" end
-		
-		local password_encoding, correct_password = self.password_handler(authentication, self.realm, self.realm, "PLAIN")
-		
-		if correct_password == nil then return "failure", "not-authorized"
-		elseif correct_password == false then return "failure", "account-disabled" end
-		
-		local claimed_password = ""
-		if password_encoding == nil then claimed_password = password
-		else claimed_password = password_encoding(password) end
-		claimed_password = saslprep(claimed_password);
-		
-		self.username = authentication
-		if claimed_password == correct_password then
-			return "success"
-		else
-			return "failure", "not-authorized"
-		end
-	end
-	return object
-end
->>>>>>> 7f7d80a4
 
     if authentication == nil or password == nil then return "failure", "malformed-request" end
     self.username = authentication
