--- conflicted
+++ resolved
@@ -118,7 +118,6 @@
 
 local xml_escape = xml_escape;
 
-<<<<<<< HEAD
 local function dostring(t, buf, self, xml_escape)
 	t_insert(buf, "<");
 	t_insert(buf, t.name);
@@ -133,24 +132,6 @@
 	for n, child in ipairs(t) do
 		if child.name then 
 			self(child, buf, self, xml_escape);
-=======
-local function dostring(t, buf, self)
-	t_insert(buf, "<");
-	t_insert(buf, t.name);
-	if t.attr then
-		for k, v in pairs(t.attr) do if type(k) == "string" then
-			t_insert(buf, " ");
-			t_insert(buf, k);
-			t_insert(buf, "='");
-			t_insert(buf, (xml_escape(tostring(v))));
-			t_insert(buf, "'");
-		end end
-	end
-	t_insert(buf, ">");
-	for n, child in ipairs(t) do
-		if child.name then 
-			self(child, buf, self);
->>>>>>> 7677430c
 		else
 			t_insert(buf, (xml_escape(child)));
 		end
@@ -162,11 +143,7 @@
 
 function stanza_mt.__tostring(t)
 	local buf = {};
-<<<<<<< HEAD
 	dostring(t, buf, dostring, xml_escape);
-=======
-	dostring(t, buf, dostring);
->>>>>>> 7677430c
 	return t_concat(buf);
 end
 
