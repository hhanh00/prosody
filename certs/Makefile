--- conflicted
+++ resolved
@@ -59,12 +59,8 @@
 
 %.key:
 	umask 0077 && openssl genrsa -out $@ $(keysize)
-<<<<<<< HEAD
-	@chmod 400 $@ -c
+	@chmod 400 $@
 
 # Generate Diffie-Hellman parameters
 dh-%.pem:
-	openssl dhparam -out $@ $*
-=======
-	@chmod 400 $@
->>>>>>> 9cffff30
+	openssl dhparam -out $@ $*