-- Prosody IM
-- Copyright (C) 2008-2010 Matthew Wild
-- Copyright (C) 2008-2010 Waqas Hussain
--
-- This project is MIT/X11 licensed. Please see the
-- COPYING file in the source package for more information.
--

local datamanager = require "util.datamanager";
local log = require "util.logger".init("usermanager");
local type = type;
local error = error;
local ipairs = ipairs;
local hashes = require "util.hashes";
local jid_bare = require "util.jid".bare;
local config = require "core.configmanager";
local hosts = hosts;

local require_provisioning = config.get("*", "core", "cyrus_require_provisioning") or false;

local prosody = _G.prosody;

module "usermanager"

local new_default_provider;

local function host_handler(host)
	local host_session = hosts[host];
	host_session.events.add_handler("item-added/auth-provider", function (provider)
		if config.get(host, "core", "authentication") == provider.name then
			host_session.users = provider;
		end
	end);
	host_session.events.add_handler("item-removed/auth-provider", function (provider)
		if host_session.users == provider then
			host_session.users = new_default_provider(host);
		end
	end);
	host_session.users = new_default_provider(host); -- Start with the default usermanager provider
end
prosody.events.add_handler("host-activated", host_handler);
prosody.events.add_handler("component-activated", host_handler);

local function is_cyrus(host) return config.get(host, "core", "sasl_backend") == "cyrus"; end

function new_default_provider(host)
	local provider = { name = "default" };
	
	function provider:test_password(username, password)
		if is_cyrus(host) then return nil, "Legacy auth not supported with Cyrus SASL."; end
		local credentials = datamanager.load(username, host, "accounts") or {};
	
		if password == credentials.password then
			return true;
		else
			return nil, "Auth failed. Invalid username or password.";
		end
	end

	function provider:get_password(username)
		if is_cyrus(host) then return nil, "Passwords unavailable for Cyrus SASL."; end
		return (datamanager.load(username, host, "accounts") or {}).password;
	end
	
	function provider:set_password(username, password)
		if is_cyrus(host) then return nil, "Passwords unavailable for Cyrus SASL."; end
		local account = datamanager.load(username, host, "accounts");
		if account then
			account.password = password;
			return datamanager.store(username, host, "accounts", account);
		end
		return nil, "Account not available.";
	end

	function provider:user_exists(username)
		if not(require_provisioning) and is_cyrus(host) then return true; end
		return datamanager.load(username, host, "accounts") ~= nil; -- FIXME also check for empty credentials
	end

	function provider:create_user(username, password)
		if not(require_provisioning) and is_cyrus(host) then return nil, "Account creation/modification not available with Cyrus SASL."; end
		return datamanager.store(username, host, "accounts", {password = password});
	end

	function provider:get_supported_methods()
		return {["PLAIN"] = true, ["DIGEST-MD5"] = true}; -- TODO this should be taken from the config
	end

	function provider:is_admin(jid)
		local admins = config.get(host, "core", "admins");
		if admins ~= config.get("*", "core", "admins") then
			if type(admins) == "table" then
				jid = jid_bare(jid);
				for _,admin in ipairs(admins) do
					if admin == jid then return true; end
				end
			elseif admins then
				log("error", "Option 'admins' for host '%s' is not a table", host);
			end
		end
		return is_admin(jid); -- Test whether it's a global admin instead
	end
	return provider;
end

function validate_credentials(host, username, password, method)
	return hosts[host].users:test_password(username, password);
end

function get_password(username, host)
	return hosts[host].users:get_password(username);
end

function set_password(username, host, password)
	return hosts[host].users:set_password(username, password);
end

function user_exists(username, host)
<<<<<<< HEAD
	return hosts[host].users:user_exists(username);
=======
	if not(require_provisioning) and is_cyrus(host) then return true; end
	local account, err = datamanager.load(username, host, "accounts");
	return (account or err) ~= nil; -- FIXME also check for empty credentials
>>>>>>> 84b7c3f9
end

function create_user(username, password, host)
	return hosts[host].users:create_user(username, password);
end

function get_supported_methods(host)
	return hosts[host].users:get_supported_methods();
end

function is_admin(jid, host)
	if host and host ~= "*" then
		return hosts[host].users:is_admin(jid);
	else -- Test only whether this JID is a global admin
		local admins = config.get("*", "core", "admins");
		if type(admins) == "table" then
			jid = jid_bare(jid);
			for _,admin in ipairs(admins) do
				if admin == jid then return true; end
			end
		elseif admins then
			log("error", "Option 'admins' for host '%s' is not a table", host);
		end
		return nil;
	end
end

_M.new_default_provider = new_default_provider;

return _M;<|MERGE_RESOLUTION|>--- conflicted
+++ resolved
@@ -74,7 +74,8 @@
 
 	function provider:user_exists(username)
 		if not(require_provisioning) and is_cyrus(host) then return true; end
-		return datamanager.load(username, host, "accounts") ~= nil; -- FIXME also check for empty credentials
+		local account, err = datamanager.load(username, host, "accounts") ~= nil; -- FIXME also check for empty credentials
+		return (account or err) ~= nil; -- FIXME also check for empty credentials
 	end
 
 	function provider:create_user(username, password)
@@ -116,13 +117,7 @@
 end
 
 function user_exists(username, host)
-<<<<<<< HEAD
 	return hosts[host].users:user_exists(username);
-=======
-	if not(require_provisioning) and is_cyrus(host) then return true; end
-	local account, err = datamanager.load(username, host, "accounts");
-	return (account or err) ~= nil; -- FIXME also check for empty credentials
->>>>>>> 84b7c3f9
 end
 
 function create_user(username, password, host)
