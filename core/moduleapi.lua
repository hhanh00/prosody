--- conflicted
+++ resolved
@@ -367,7 +367,14 @@
 	return core_post_stanza(hosts[self.host], stanza);
 end
 
-<<<<<<< HEAD
+function api:broadcast(jids, stanza, iter)
+	for jid in (iter or it.values)(jids) do
+		local new_stanza = st.clone(stanza);
+		new_stanza.attr.to = jid;
+		core_post_stanza(hosts[self.host], new_stanza);
+	end
+end
+
 local timer_methods = { }
 local timer_mt = {
 	__index = timer_methods;
@@ -391,21 +398,6 @@
 	t.callback = callback;
 	t.id = timer.add_task(delay, timer_callback, t);
 	return setmetatable(t, timer_mt);
-=======
-function api:broadcast(jids, stanza, iter)
-	for jid in (iter or it.values)(jids) do
-		local new_stanza = st.clone(stanza);
-		new_stanza.attr.to = jid;
-		core_post_stanza(hosts[self.host], new_stanza);
-	end
-end
-
-function api:add_timer(delay, callback)
-	return timer.add_task(delay, function (t)
-		if self.loaded == false then return; end
-		return callback(t);
-	end);
->>>>>>> ec83b2aa
 end
 
 local path_sep = package.config:sub(1,1);
