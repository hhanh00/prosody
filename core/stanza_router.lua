-- Prosody IM v0.3
-- Copyright (C) 2008-2009 Matthew Wild
-- Copyright (C) 2008-2009 Waqas Hussain
-- 
-- This project is MIT/X11 licensed. Please see the
-- COPYING file in the source package for more information.
--



local log = require "util.logger".init("stanzarouter")

local st = require "util.stanza";
local send_s2s = require "core.s2smanager".send_to_host;
local user_exists = require "core.usermanager".user_exists;

local rostermanager = require "core.rostermanager";
local sessionmanager = require "core.sessionmanager";
local offlinemanager = require "core.offlinemanager";

local s2s_verify_dialback = require "core.s2smanager".verify_dialback;
local s2s_make_authenticated = require "core.s2smanager".make_authenticated;

local modules_handle_stanza = require "core.modulemanager".handle_stanza;
local component_handle_stanza = require "core.componentmanager".handle_stanza;

local handle_outbound_presence_subscriptions_and_probes = require "core.presencemanager".handle_outbound_presence_subscriptions_and_probes;
local handle_inbound_presence_subscriptions_and_probes = require "core.presencemanager".handle_inbound_presence_subscriptions_and_probes;
local handle_normal_presence = require "core.presencemanager".handle_normal_presence;

local format = string.format;
local tostring = tostring;
local t_concat = table.concat;
local t_insert = table.insert;
local tonumber = tonumber;
local s_find = string.find;
local pairs = pairs;
local ipairs = ipairs;

local jid_split = require "util.jid".split;
local jid_prepped_split = require "util.jid".prepped_split;
local print = print;
local function checked_error_reply(origin, stanza)
	if (stanza.attr.xmlns == "jabber:client" or stanza.attr.xmlns == "jabber:server") and stanza.attr.type ~= "error" and stanza.attr.type ~= "result" then
		origin.send(st.error_reply(stanza, "cancel", "service-unavailable")); -- FIXME correct error?
	end
end

function core_process_stanza(origin, stanza)
	(origin.log or log)("debug", "Received[%s]: %s", origin.type, stanza:top_tag())

	if not stanza.attr.xmlns then stanza.attr.xmlns = "jabber:client"; end -- FIXME Hack. This should be removed when we fix namespace handling.
	-- TODO verify validity of stanza (as well as JID validity)
	if stanza.name == "iq" and not(#stanza.tags == 1 and stanza.tags[1].attr.xmlns) then
		if stanza.attr.type == "set" or stanza.attr.type == "get" then
			error("Invalid IQ");
		elseif #stanza.tags > 1 and not(stanza.attr.type == "error" or stanza.attr.type == "result") then
			error("Invalid IQ");
		end
	end

	if origin.type == "c2s" and not origin.full_jid
		and not(stanza.name == "iq" and stanza.tags[1].name == "bind"
				and stanza.tags[1].attr.xmlns == "urn:ietf:params:xml:ns:xmpp-bind") then
		error("Client MUST bind resource after auth");
	end

	-- TODO also, stanzas should be returned to their original state before the function ends
	if origin.type == "c2s" then
		stanza.attr.from = origin.full_jid;
	end
	local to, xmlns = stanza.attr.to, stanza.attr.xmlns;
	local from = stanza.attr.from;
	local node, host, resource;
	local from_node, from_host, from_resource;
	local to_bare, from_bare;
	if to then
		node, host, resource = jid_prepped_split(to);
		if not host then
			error("Invalid to JID");
		end
		to_bare = node and (node.."@"..host) or host; -- bare JID
		if resource then to = to_bare.."/"..resource; else to = to_bare; end
		stanza.attr.to = to;
	end
	if from then
		from_node, from_host, from_resource = jid_prepped_split(from);
		if not from_host then
			error("Invalid from JID");
		end
		from_bare = from_node and (from_node.."@"..from_host) or from_host; -- bare JID
		if from_resource then from = from_bare.."/"..from_resource; else from = from_bare; end
		stanza.attr.from = from;
	end

	--[[if to and not(hosts[to]) and not(hosts[to_bare]) and (hosts[host] and hosts[host].type ~= "local") then -- not for us?
		log("warn", "stanza recieved for a non-local server");
		return; -- FIXME what should we do here?
	end]] -- FIXME

	-- FIXME do stanzas not of jabber:client get handled by components?
	if (origin.type == "s2sin" or origin.type == "c2s") and (not xmlns or xmlns == "jabber:server" or xmlns == "jabber:client") then			
		if origin.type == "s2sin" and not origin.dummy then
			local host_status = origin.hosts[from_host];
			if not host_status or not host_status.authed then -- remote server trying to impersonate some other server?
				log("warn", "Received a stanza claiming to be from %s, over a conn authed for %s!", from_host, origin.from_host);
				return; -- FIXME what should we do here? does this work with subdomains?
			end
		end
		if origin.type == "c2s" and stanza.name == "presence" and to ~= nil and not(origin.roster[to_bare] and (origin.roster[to_bare].subscription == "both" or origin.roster[to_bare].subscription == "from")) then -- directed presence
			origin.directed = origin.directed or {};
			origin.directed[to] = true;
			--t_insert(origin.directed, to); -- FIXME does it make more sense to add to_bare rather than to?
		end
		if not to then
			core_handle_stanza(origin, stanza);
		elseif hosts[to] and hosts[to].type == "local" then -- directed at a local server
			core_handle_stanza(origin, stanza);
		elseif stanza.attr.xmlns and stanza.attr.xmlns ~= "jabber:client" and stanza.attr.xmlns ~= "jabber:server" then
			modules_handle_stanza(host or origin.host or origin.to_host, origin, stanza);
		elseif hosts[to] and hosts[to].type == "component" then -- hack to allow components to handle node@server/resource and server/resource
			component_handle_stanza(origin, stanza);
		elseif hosts[to_bare] and hosts[to_bare].type == "component" then -- hack to allow components to handle node@server
			component_handle_stanza(origin, stanza);
		elseif hosts[host] and hosts[host].type == "component" then -- directed at a component
			component_handle_stanza(origin, stanza);
		elseif origin.type == "c2s" and stanza.name == "presence" and stanza.attr.type ~= nil and stanza.attr.type ~= "unavailable" then
			handle_outbound_presence_subscriptions_and_probes(origin, stanza, from_bare, to_bare, core_route_stanza);
		elseif origin.type ~= "c2s" and stanza.name == "iq" and not resource then -- directed at bare JID
			core_handle_stanza(origin, stanza);
		else
			core_route_stanza(origin, stanza);
		end
	else
		core_handle_stanza(origin, stanza);
	end
end

-- This function handles stanzas which are not routed any further,
-- that is, they are handled by this server
function core_handle_stanza(origin, stanza)
	-- Handlers
	if modules_handle_stanza(select(2, jid_split(stanza.attr.to)) or origin.host, origin, stanza) then return; end
	if origin.type == "c2s" or origin.type == "s2sin" then
		if origin.type == "c2s" then
			if stanza.name == "presence" and origin.roster then
				if stanza.attr.type == nil or stanza.attr.type == "unavailable" then
					handle_normal_presence(origin, stanza, core_route_stanza);
				else
					log("warn", "Unhandled c2s presence: %s", tostring(stanza));
					checked_error_reply(origin, stanza);
				end
			else
				log("warn", "Unhandled c2s stanza: %s", tostring(stanza));
				checked_error_reply(origin, stanza);
			end
		else -- s2s stanzas
			log("warn", "Unhandled s2s stanza: %s", tostring(stanza));
			checked_error_reply(origin, stanza);
		end
	else
		log("warn", "Unhandled %s stanza: %s", origin.type, tostring(stanza));
		checked_error_reply(origin, stanza);
	end
end

function core_route_stanza(origin, stanza)
	-- Hooks
	--- ...later

	-- Deliver
	local to = stanza.attr.to;
	local node, host, resource = jid_split(to);
	local to_bare = node and (node.."@"..host) or host; -- bare JID
	local from = stanza.attr.from;
	local from_node, from_host, from_resource = jid_split(from);
	local from_bare = from_node and (from_node.."@"..from_host) or from_host; -- bare JID

	-- Auto-detect origin if not specified
	origin = origin or hosts[from_host];
	if not origin then return false; end
	
	if hosts[to] and hosts[to].type == "component" then -- hack to allow components to handle node@server/resource and server/resource
		return component_handle_stanza(origin, stanza);
	elseif hosts[to_bare] and hosts[to_bare].type == "component" then -- hack to allow components to handle node@server
		return component_handle_stanza(origin, stanza);
	elseif hosts[host] and hosts[host].type == "component" then -- directed at a component
		return component_handle_stanza(origin, stanza);
	end

	if stanza.name == "presence" and (stanza.attr.type ~= nil and stanza.attr.type ~= "unavailable") then resource = nil; end

	local host_session = hosts[host]
	if host_session and host_session.type == "local" then
		-- Local host
		local user = host_session.sessions[node];
		if user then
			local res = user.sessions[resource];
			if not res then
				-- if we get here, resource was not specified or was unavailable
				if stanza.name == "presence" then
					if stanza.attr.type ~= nil and stanza.attr.type ~= "unavailable" then
						handle_inbound_presence_subscriptions_and_probes(origin, stanza, from_bare, to_bare, core_route_stanza);
					else -- sender is available or unavailable
						for _, session in pairs(user.sessions) do -- presence broadcast to all user resources.
							if session.full_jid then -- FIXME should this be just for available resources? Do we need to check subscription?
								stanza.attr.to = session.full_jid; -- reset at the end of function
								session.send(stanza);
							end
						end
					end
				elseif stanza.name == "message" then -- select a resource to recieve message
<<<<<<< HEAD
					local priority = 0;
					local recipients = {};
					for _, session in pairs(user.sessions) do -- find resource with greatest priority
						local p = session.priority or -1;
						if p > priority then
							priority = p;
							recipients = {session};
						elseif p == priority then
							t_insert(recipients, session);
=======
					stanza.attr.to = to_bare;
					if stanza.attr.type == 'headline' then
						for _, session in pairs(user.sessions) do -- find resource with greatest priority
							if session.presence and session.priority >= 0 then
								session.send(stanza);
							end
						end
					else
						local priority = 0;
						local recipients = {};
						for _, session in pairs(user.sessions) do -- find resource with greatest priority
							if session.presence then
								local p = session.priority;
								if p > priority then
									priority = p;
									recipients = {session};
								elseif p == priority then
									t_insert(recipients, session);
								end
							end
						end
						local count = 0;
						for _, session in ipairs(recipients) do
							session.send(stanza);
							count = count + 1;
						end
						if count == 0 and (stanza.attr.type == "chat" or stanza.attr.type == "normal" or not stanza.attr.type) then
							offlinemanager.store(node, host, stanza);
							-- TODO deal with storage errors
>>>>>>> 5833e929
						end
					end
				else
					-- TODO send IQ error
				end
			else
				-- User + resource is online...
				stanza.attr.to = res.full_jid; -- reset at the end of function
				res.send(stanza); -- Yay \o/
			end
		else
			-- user not online
			if user_exists(node, host) then
				if stanza.name == "presence" then
					if stanza.attr.type ~= nil and stanza.attr.type ~= "unavailable" then
						handle_inbound_presence_subscriptions_and_probes(origin, stanza, from_bare, to_bare, core_route_stanza);
					else
						-- TODO send unavailable presence or unsubscribed
					end
				elseif stanza.name == "message" then -- FIXME if full jid, then send out to resources with highest priority
					stanza.attr.to = to_bare; -- TODO not in RFC, but seems obvious. Should discuss on the mailing list.
					if stanza.attr.type == "chat" or stanza.attr.type == "normal" or not stanza.attr.type then
						offlinemanager.store(node, host, stanza);
						-- FIXME don't store messages with only chat state notifications
					end
					-- TODO allow configuration of offline storage
					-- TODO send error if not storing offline
				elseif stanza.name == "iq" then
					origin.send(st.error_reply(stanza, "cancel", "service-unavailable"));
				end
			else -- user does not exist
				-- TODO we would get here for nodeless JIDs too. Do something fun maybe? Echo service? Let plugins use xmpp:server/resource addresses?
				if stanza.name == "presence" then
					local t = stanza.attr.type;
					if t == "subscribe" or t == "probe" then
						origin.send(st.presence({from = to_bare, to = from_bare, type = "unsubscribed"}));
					end
					-- else ignore
				else
					origin.send(st.error_reply(stanza, "cancel", "service-unavailable"));
				end
			end
		end
	elseif origin.type == "c2s" then
		-- Remote host
		local xmlns = stanza.attr.xmlns;
		--stanza.attr.xmlns = "jabber:server";
		stanza.attr.xmlns = nil;
		log("debug", "sending s2s stanza: %s", tostring(stanza));
		send_s2s(origin.host, host, stanza); -- TODO handle remote routing errors
		stanza.attr.xmlns = xmlns; -- reset
	elseif origin.type == "component" or origin.type == "local" then
		-- Route via s2s for components and modules
		log("debug", "Routing outgoing stanza for %s to %s", origin.host, host);
		send_s2s(origin.host, host, stanza);
	else
		log("warn", "received stanza from unhandled connection type: %s", origin.type);
	end
	stanza.attr.to = to; -- reset
end<|MERGE_RESOLUTION|>--- conflicted
+++ resolved
@@ -210,17 +210,6 @@
 						end
 					end
 				elseif stanza.name == "message" then -- select a resource to recieve message
-<<<<<<< HEAD
-					local priority = 0;
-					local recipients = {};
-					for _, session in pairs(user.sessions) do -- find resource with greatest priority
-						local p = session.priority or -1;
-						if p > priority then
-							priority = p;
-							recipients = {session};
-						elseif p == priority then
-							t_insert(recipients, session);
-=======
 					stanza.attr.to = to_bare;
 					if stanza.attr.type == 'headline' then
 						for _, session in pairs(user.sessions) do -- find resource with greatest priority
@@ -250,7 +239,6 @@
 						if count == 0 and (stanza.attr.type == "chat" or stanza.attr.type == "normal" or not stanza.attr.type) then
 							offlinemanager.store(node, host, stanza);
 							-- TODO deal with storage errors
->>>>>>> 5833e929
 						end
 					end
 				else
