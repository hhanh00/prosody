-- Prosody IM
-- Copyright (C) 2008-2010 Matthew Wild
-- Copyright (C) 2008-2010 Waqas Hussain
-- 
-- This project is MIT/X11 licensed. Please see the
-- COPYING file in the source package for more information.
--



require "util.stanza"

local st = stanza;
local tostring = tostring;
local t_insert = table.insert;
local t_concat = table.concat;

local default_log = require "util.logger".init("xmlhandlers");

-- COMPAT: w/LuaExpat 1.1.0
local lxp_supports_doctype = pcall(lxp.new, { StartDoctypeDecl = false });

if not lxp_supports_doctype then
	default_log("warn", "The version of LuaExpat on your system leaves Prosody "
		.."vulnerable to denial-of-service attacks. You should upgrade to "
		.."LuaExpat 1.1.1 or higher as soon as possible. See "
		.."http://prosody.im/doc/depends#luaexpat for more information.");
end

local error = error;

module "xmlhandlers"

local ns_prefixes = {
	["http://www.w3.org/XML/1998/namespace"] = "xml";
};

local xmlns_streams = "http://etherx.jabber.org/streams";

local ns_separator = "\1";
local ns_pattern = "^([^"..ns_separator.."]*)"..ns_separator.."?(.*)$";

function init_xmlhandlers(session, stream_callbacks)
	local chardata = {};
	local xml_handlers = {};
	local log = session.log or default_log;
	
	local cb_streamopened = stream_callbacks.streamopened;
	local cb_streamclosed = stream_callbacks.streamclosed;
	local cb_error = stream_callbacks.error or function(session, e) error("XML stream error: "..tostring(e)); end;
	local cb_handlestanza = stream_callbacks.handlestanza;
	
	local stream_ns = stream_callbacks.stream_ns or xmlns_streams;
	local stream_tag = stream_ns..ns_separator..(stream_callbacks.stream_tag or "stream");
	local stream_error_tag = stream_ns..ns_separator..(stream_callbacks.error_tag or "error");
	
	local stream_default_ns = stream_callbacks.default_ns;
	
	local stanza;
	function xml_handlers:StartElement(tagname, attr)
		if stanza and #chardata > 0 then
			-- We have some character data in the buffer
			stanza:text(t_concat(chardata));
			chardata = {};
		end
		local curr_ns,name = tagname:match(ns_pattern);
		if name == "" then
			curr_ns, name = "", curr_ns;
		end

		if curr_ns ~= stream_default_ns then
			attr.xmlns = curr_ns;
		end
		
		-- FIXME !!!!!
		for i=1,#attr do
			local k = attr[i];
			attr[i] = nil;
			local ns, nm = k:match(ns_pattern);
			if nm ~= "" then
				ns = ns_prefixes[ns]; 
				if ns then 
					attr[ns..":"..nm] = attr[k];
					attr[k] = nil;
				end
			end
		end
		
		if not stanza then --if we are not currently inside a stanza
			if session.notopen then
				if tagname == stream_tag then
					if cb_streamopened then
						cb_streamopened(session, attr);
					end
				else
					-- Garbage before stream?
					cb_error(session, "no-stream");
				end
				return;
			end
			if curr_ns == "jabber:client" and name ~= "iq" and name ~= "presence" and name ~= "message" then
				cb_error(session, "invalid-top-level-element");
			end
			
			stanza = st.stanza(name, attr);
		else -- we are inside a stanza, so add a tag
			attr.xmlns = nil;
			if curr_ns ~= stream_default_ns then
				attr.xmlns = curr_ns;
			end
			stanza:tag(name, attr);
		end
	end
	function xml_handlers:CharacterData(data)
		if stanza then
			t_insert(chardata, data);
		end
	end
	function xml_handlers:EndElement(tagname)
		if stanza then
			if #chardata > 0 then
				-- We have some character data in the buffer
				stanza:text(t_concat(chardata));
				chardata = {};
			end
			-- Complete stanza
			if #stanza.last_add == 0 then
				if tagname ~= stream_error_tag then
					cb_handlestanza(session, stanza);
				else
					cb_error(session, "stream-error", stanza);
				end
				stanza = nil;
			else
				stanza:up();
			end
		else
			if tagname == stream_tag then
				if cb_streamclosed then
					cb_streamclosed(session);
				end
			else
				local curr_ns,name = tagname:match(ns_pattern);
				if name == "" then
					curr_ns, name = "", curr_ns;
				end
				cb_error(session, "parse-error", "unexpected-element-close", name);
			end
			stanza, chardata = nil, {};
		end
	end

	local function restricted_handler()
		cb_error(session, "parse-error", "restricted-xml", "Restricted XML, see RFC 6120 section 11.1.");
	end

	if lxp_supports_doctype then
		xml_handlers.StartDoctypeDecl = restricted_handler;
	end
	xml_handlers.Comment = restricted_handler;
	xml_handlers.ProcessingInstruction = restricted_handler;

<<<<<<< HEAD
=======
		local function restricted_handler(parser)
			cb_error(session, "parse-error", "restricted-xml", "Restricted XML, see RFC 6120 section 11.1.");
			if not parser:stop() then
				error("Failed to abort parsing");
			end
		end
		
		if lxp_supports_doctype then
			xml_handlers.StartDoctypeDecl = restricted_handler;
		end
		xml_handlers.Comment = restricted_handler;
		xml_handlers.ProcessingInstruction = restricted_handler;
	
>>>>>>> a684be25
	return xml_handlers;
end

return init_xmlhandlers;<|MERGE_RESOLUTION|>--- conflicted
+++ resolved
@@ -150,8 +150,11 @@
 		end
 	end
 
-	local function restricted_handler()
+	local function restricted_handler(parser)
 		cb_error(session, "parse-error", "restricted-xml", "Restricted XML, see RFC 6120 section 11.1.");
+		if not parser:stop() then
+			error("Failed to abort parsing");
+		end
 	end
 
 	if lxp_supports_doctype then
@@ -160,22 +163,6 @@
 	xml_handlers.Comment = restricted_handler;
 	xml_handlers.ProcessingInstruction = restricted_handler;
 
-<<<<<<< HEAD
-=======
-		local function restricted_handler(parser)
-			cb_error(session, "parse-error", "restricted-xml", "Restricted XML, see RFC 6120 section 11.1.");
-			if not parser:stop() then
-				error("Failed to abort parsing");
-			end
-		end
-		
-		if lxp_supports_doctype then
-			xml_handlers.StartDoctypeDecl = restricted_handler;
-		end
-		xml_handlers.Comment = restricted_handler;
-		xml_handlers.ProcessingInstruction = restricted_handler;
-	
->>>>>>> a684be25
 	return xml_handlers;
 end
 
