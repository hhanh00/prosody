-- Prosody IM
-- Copyright (C) 2008-2009 Matthew Wild
-- Copyright (C) 2008-2009 Waqas Hussain
-- 
-- This project is MIT/X11 licensed. Please see the
-- COPYING file in the source package for more information.
--



local hosts = hosts;
local sessions = sessions;
local core_process_stanza = function(a, b) core_process_stanza(a, b); end
local add_task = require "util.timer".add_task;
local socket = require "socket";
local format = string.format;
local t_insert, t_sort = table.insert, table.sort;
local get_traceback = debug.traceback;
local tostring, pairs, ipairs, getmetatable, newproxy, error, tonumber
    = tostring, pairs, ipairs, getmetatable, newproxy, error, tonumber;

local idna_to_ascii = require "util.encodings".idna.to_ascii;
local connlisteners_get = require "net.connlisteners".get;
local wrapclient = require "net.server".wrapclient;
local modulemanager = require "core.modulemanager";
local st = require "stanza";
local stanza = st.stanza;
local nameprep = require "util.encodings".stringprep.nameprep;

local fire_event = require "core.eventmanager".fire_event;
local uuid_gen = require "util.uuid".generate;

local logger_init = require "util.logger".init;

local log = logger_init("s2smanager");

local sha256_hash = require "util.hashes".sha256;

local dialback_secret = uuid_gen();

local adns, dns = require "net.adns", require "net.dns";
local config = require "core.configmanager";
local connect_timeout = config.get("*", "core", "s2s_timeout") or 60;
local dns_timeout = config.get("*", "core", "dns_timeout") or 60;
local max_dns_depth = config.get("*", "core", "dns_max_depth") or 3;

incoming_s2s = {};
_G.prosody.incoming_s2s = incoming_s2s;
local incoming_s2s = incoming_s2s;

module "s2smanager"

local function compare_srv_priorities(a,b) return a.priority < b.priority or a.weight < b.weight; end

local function bounce_sendq(session)
	local sendq = session.sendq;
	if sendq then
		session.log("info", "sending error replies for "..#sendq.." queued stanzas because of failed outgoing connection to "..tostring(session.to_host));
		local dummy = {
			type = "s2sin";
			send = function(s)
				(session.log or log)("error", "Replying to to an s2s error reply, please report this! Traceback: %s", get_traceback());
			end;
			dummy = true;
		};
		for i, data in ipairs(sendq) do
			local reply = data[2];
			local xmlns = reply.attr.xmlns;
			if not xmlns or xmlns == "jabber:client" or xmlns == "jabber:server" then
				reply.attr.type = "error";
				reply:tag("error", {type = "cancel"})
					:tag("remote-server-not-found", {xmlns = "urn:ietf:params:xml:ns:xmpp-stanzas"}):up();
				core_process_stanza(dummy, reply);
			end
			sendq[i] = nil;
		end
		session.sendq = nil;
	end
end

function send_to_host(from_host, to_host, data)
	local host = hosts[from_host].s2sout[to_host];
	if host then
		-- We have a connection to this host already
		if host.type == "s2sout_unauthed" and (data.name ~= "db:verify" or not host.dialback_key) and ((not data.xmlns) or data.xmlns == "jabber:client" or data.xmlns == "jabber:server") then
			(host.log or log)("debug", "trying to send over unauthed s2sout to "..to_host);
			
			-- Queue stanza until we are able to send it
			if host.sendq then t_insert(host.sendq, {tostring(data), st.reply(data)});
			else host.sendq = { {tostring(data), st.reply(data)} }; end
			host.log("debug", "stanza [%s] queued ", data.name);
		elseif host.type == "local" or host.type == "component" then
			log("error", "Trying to send a stanza to ourselves??")
			log("error", "Traceback: %s", get_traceback());
			log("error", "Stanza: %s", tostring(data));
		else
			(host.log or log)("debug", "going to send stanza to "..to_host.." from "..from_host);
			-- FIXME
			if host.from_host ~= from_host then
				log("error", "WARNING! This might, possibly, be a bug, but it might not...");
				log("error", "We are going to send from %s instead of %s", tostring(host.from_host), tostring(from_host));
			end
			host.sends2s(data);
			host.log("debug", "stanza sent over "..host.type);
		end
	else
		log("debug", "opening a new outgoing connection for this stanza");
		local host_session = new_outgoing(from_host, to_host);

		-- Store in buffer
		host_session.sendq = { {tostring(data), st.reply(data)} };
		log("debug", "stanza [%s] queued until connection complete", tostring(data.name));
		if (not host_session.connecting) and (not host_session.conn) then
			log("warn", "Connection to %s failed already, destroying session...", to_host);
			destroy_session(host_session);
		end
	end
end

local open_sessions = 0;

function new_incoming(conn)
	local session = { conn = conn, type = "s2sin_unauthed", direction = "incoming", hosts = {} };
	if true then
		session.trace = newproxy(true);
		getmetatable(session.trace).__gc = function () open_sessions = open_sessions - 1; end;
	end
	open_sessions = open_sessions + 1;
	local w, log = conn.write, logger_init("s2sin"..tostring(conn):match("[a-f0-9]+$"));
	session.log = log;
<<<<<<< HEAD
	session.sends2s = function (t) log("debug", "sending: %s", tostring(t)); w(conn, tostring(t)); end
=======
	session.sends2s = function (t) log("debug", "sending: %s", (t.top_tag and t:top_tag()) or t:match("^([^>]*>?)")); w(tostring(t)); end
>>>>>>> 87edc64c
	incoming_s2s[session] = true;
	add_task(connect_timeout, function ()
		if session.conn ~= conn or
		   session.type == "s2sin" then
			return; -- Ok, we're connect[ed|ing]
		end
		-- Not connected, need to close session and clean up
		(session.log or log)("warn", "Destroying incomplete session %s->%s due to inactivity", 
		    session.from_host or "(unknown)", session.to_host or "(unknown)");
		session:close("connection-timeout");
	end);
	return session;
end

function new_outgoing(from_host, to_host)
		local host_session = { to_host = to_host, from_host = from_host, host = from_host, 
		                       notopen = true, type = "s2sout_unauthed", direction = "outgoing" };
		
		hosts[from_host].s2sout[to_host] = host_session;
		
		local log;
		do
			local conn_name = "s2sout"..tostring(host_session):match("[a-f0-9]*$");
			log = logger_init(conn_name);
			host_session.log = log;
		end
		
		-- Kick the connection attempting machine
		attempt_connection(host_session);
		
		if not host_session.sends2s then		
			-- A sends2s which buffers data (until the stream is opened)
			-- note that data in this buffer will be sent before the stream is authed
			-- and will not be ack'd in any way, successful or otherwise
			local buffer;
			function host_session.sends2s(data)
				if not buffer then
					buffer = {};
					host_session.send_buffer = buffer;
				end
				log("debug", "Buffering data on unconnected s2sout to %s", to_host);
				buffer[#buffer+1] = data;
				log("debug", "Buffered item %d: %s", #buffer, tostring(data));
			end
			
		end

		return host_session;
end


function attempt_connection(host_session, err)
	local from_host, to_host = host_session.from_host, host_session.to_host;
	local connect_host, connect_port = idna_to_ascii(to_host), 5269;
	
	if not connect_host then
		return false;
	end
	
	if not err then -- This is our first attempt
		log("debug", "First attempt to connect to %s, starting with SRV lookup...", to_host);
		host_session.connecting = true;
		local handle;
		handle = adns.lookup(function (answer)
			handle = nil;
			host_session.connecting = nil;
			if answer then
				log("debug", to_host.." has SRV records, handling...");
				local srv_hosts = {};
				host_session.srv_hosts = srv_hosts;
				for _, record in ipairs(answer) do
					t_insert(srv_hosts, record.srv);
				end
				t_sort(srv_hosts, compare_srv_priorities);
				
				local srv_choice = srv_hosts[1];
				host_session.srv_choice = 1;
				if srv_choice then
					connect_host, connect_port = srv_choice.target or to_host, srv_choice.port or connect_port;
					log("debug", "Best record found, will connect to %s:%d", connect_host, connect_port);
				end
			else
				log("debug", to_host.." has no SRV records, falling back to A");
			end
			-- Try with SRV, or just the plain hostname if no SRV
			local ok, err = try_connect(host_session, connect_host, connect_port);
			if not ok then
				if not attempt_connection(host_session, err) then
					-- No more attempts will be made
					destroy_session(host_session);
				end
			end
		end, "_xmpp-server._tcp."..connect_host..".", "SRV");
		
		-- Set handler for DNS timeout
		add_task(dns_timeout, function ()
			if handle then
				adns.cancel(handle, true);
			end
		end);
		
		log("debug", "DNS lookup for %s sent, waiting for response before we can connect", to_host);
		return true; -- Attempt in progress
	elseif host_session.srv_hosts and #host_session.srv_hosts > host_session.srv_choice then -- Not our first attempt, and we also have SRV
		host_session.srv_choice = host_session.srv_choice + 1;
		local srv_choice = host_session.srv_hosts[host_session.srv_choice];
		connect_host, connect_port = srv_choice.target or to_host, srv_choice.port or connect_port;
		host_session.log("info", "Connection failed (%s). Attempt #%d: This time to %s:%d", tostring(err), host_session.srv_choice, connect_host, connect_port);
	else
		host_session.log("info", "Out of connection options, can't connect to %s", tostring(host_session.to_host));
		-- We're out of options
		return false;
	end
	
	if not (connect_host and connect_port) then
		-- Likely we couldn't resolve DNS
		log("warn", "Hmm, we're without a host (%s) and port (%s) to connect to for %s, giving up :(", tostring(connect_host), tostring(connect_port), tostring(to_host));
		return false;
	end
	
	return try_connect(host_session, connect_host, connect_port);
end

function try_connect(host_session, connect_host, connect_port)
	host_session.connecting = true;
	local handle;
	handle = adns.lookup(function (reply)
		handle = nil;
		host_session.connecting = nil;
		
		-- COMPAT: This is a compromise for all you CNAME-(ab)users :)
		if not (reply and reply[#reply] and reply[#reply].a) then
			local count = max_dns_depth;
			reply = dns.peek(connect_host, "CNAME", "IN");
			while count > 0 and reply and reply[#reply] and not reply[#reply].a and reply[#reply].cname do
				log("debug", "Looking up %s (DNS depth is %d)", tostring(reply[#reply].cname), count);
				reply = dns.peek(reply[#reply].cname, "A", "IN") or dns.peek(reply[#reply].cname, "CNAME", "IN");
				count = count - 1;
			end
		end
		-- end of CNAME resolving
		
		if reply and reply[#reply] and reply[#reply].a then
			log("debug", "DNS reply for %s gives us %s", connect_host, reply[#reply].a);
			return make_connect(host_session, reply[#reply].a, connect_port);
		else
			log("debug", "DNS lookup failed to get a response for %s", connect_host);
			if not attempt_connection(host_session, "name resolution failed") then -- Retry if we can
				log("debug", "No other records to try for %s - destroying", host_session.to_host);
				destroy_session(host_session); -- End of the line, we can't
			end
		end
	end, connect_host, "A", "IN");

	-- Set handler for DNS timeout
	add_task(dns_timeout, function ()
		if handle then
			adns.cancel(handle, true);
		end
	end);
		
	return true;
end

function make_connect(host_session, connect_host, connect_port)
	host_session.log("info", "Beginning new connection attempt to %s (%s:%d)", host_session.to_host, connect_host, connect_port);
	-- Ok, we're going to try to connect
	
	local from_host, to_host = host_session.from_host, host_session.to_host;
	
	local conn, handler = socket.tcp()

	conn:settimeout(0);
	local success, err = conn:connect(connect_host, connect_port);
	if not success and err ~= "timeout" then
		log("warn", "s2s connect() to %s (%s:%d) failed: %s", host_session.to_host, connect_host, connect_port, err);
		return false, err;
	end
	
	local cl = connlisteners_get("xmppserver");
	conn = wrapclient(conn, connect_host, connect_port, cl, cl.default_mode or 1, hosts[from_host].ssl_ctx, false );
	host_session.conn = conn;
	
	-- Register this outgoing connection so that xmppserver_listener knows about it
	-- otherwise it will assume it is a new incoming connection
	cl.register_outgoing(conn, host_session);
	
	local w, log = conn.write, host_session.log;
<<<<<<< HEAD
	host_session.sends2s = function (t) log("debug", "sending: %s", tostring(t)); w(conn, tostring(t)); end
=======
	host_session.sends2s = function (t) log("debug", "sending: %s", (t.top_tag and t:top_tag()) or t:match("^[^>]*>?")); w(tostring(t)); end
>>>>>>> 87edc64c
	
	conn:write(format([[<stream:stream xmlns='jabber:server' xmlns:db='jabber:server:dialback' xmlns:stream='http://etherx.jabber.org/streams' from='%s' to='%s' version='1.0' xml:lang='en'>]], from_host, to_host));
	log("debug", "Connection attempt in progress...");
	add_task(connect_timeout, function ()
		if host_session.conn ~= conn or
		   host_session.type == "s2sout" or
		   host_session.connecting then
			return; -- Ok, we're connect[ed|ing]
		end
		-- Not connected, need to close session and clean up
		(host_session.log or log)("warn", "Destroying incomplete session %s->%s due to inactivity", 
		    host_session.from_host or "(unknown)", host_session.to_host or "(unknown)");
		host_session:close("connection-timeout");
	end);
	return true;
end

function streamopened(session, attr)
	local send = session.sends2s;
	
	-- TODO: #29: SASL/TLS on s2s streams
	session.version = tonumber(attr.version) or 0;
	
	if session.secure == false then
		session.secure = true;
	end
	
	if session.version >= 1.0 and not (attr.to and attr.from) then
		
		(session.log or log)("warn", "Remote of stream "..(session.from_host or "(unknown)").."->"..(session.to_host or "(unknown)")
			.." failed to specify to (%s) and/or from (%s) hostname as per RFC", tostring(attr.to), tostring(attr.from));
	end
	
	if session.direction == "incoming" then
		-- Send a reply stream header
		session.to_host = attr.to and nameprep(attr.to);
		session.from_host = attr.from and nameprep(attr.from);
	
		session.streamid = uuid_gen();
		(session.log or log)("debug", "incoming s2s received <stream:stream>");
		send("<?xml version='1.0'?>");
		send(stanza("stream:stream", { xmlns='jabber:server', ["xmlns:db"]='jabber:server:dialback', 
				["xmlns:stream"]='http://etherx.jabber.org/streams', id=session.streamid, from=session.to_host, version=(session.version > 0 and "1.0" or nil) }):top_tag());
		if session.to_host and not hosts[session.to_host] then
			-- Attempting to connect to a host we don't serve
			session:close({ condition = "host-unknown"; text = "This host does not serve "..session.to_host });
			return;
		end
		if session.version >= 1.0 then
			local features = st.stanza("stream:features");
							
			if session.to_host then
				hosts[session.to_host].events.fire_event("s2s-stream-features", { session = session, features = features });
			else
				(session.log or log)("warn", "No 'to' on stream header from %s means we can't offer any features", session.from_host or "unknown host");
			end
			
			log("debug", "Sending stream features: %s", tostring(features));
			send(features);
		end
	elseif session.direction == "outgoing" then
		-- If we are just using the connection for verifying dialback keys, we won't try and auth it
		if not attr.id then error("stream response did not give us a streamid!!!"); end
		session.streamid = attr.id;
	
		-- Send unauthed buffer
		-- (stanzas which are fine to send before dialback)
		-- Note that this is *not* the stanza queue (which 
		-- we can only send if auth succeeds) :)
		local send_buffer = session.send_buffer;
		if send_buffer and #send_buffer > 0 then
			log("debug", "Sending s2s send_buffer now...");
			for i, data in ipairs(send_buffer) do
				session.sends2s(data);
				send_buffer[i] = nil;
			end
		end
		session.send_buffer = nil;
	
		-- If server is pre-1.0, don't wait for features, just do dialback
		if session.version < 1.0 then
			if not session.dialback_verifying then
				log("debug", "Initiating dialback...");
				initiate_dialback(session);
			else
				mark_connected(session);
			end
		end
	end

	session.notopen = nil;
end

function streamclosed(session)
	(session.log or log)("debug", "</stream:stream>");
	if session.sends2s then
		session.sends2s("</stream:stream>");
	end
	session.notopen = true;
end

function initiate_dialback(session)
	-- generate dialback key
	session.dialback_key = generate_dialback(session.streamid, session.to_host, session.from_host);
	session.sends2s(format("<db:result from='%s' to='%s'>%s</db:result>", session.from_host, session.to_host, session.dialback_key));
	session.log("info", "sent dialback key on outgoing s2s stream");
end

function generate_dialback(id, to, from)
	return sha256_hash(id..to..from..dialback_secret, true);
end

function verify_dialback(id, to, from, key)
	return key == generate_dialback(id, to, from);
end

function make_authenticated(session, host)
	if session.type == "s2sout_unauthed" then
		session.type = "s2sout";
	elseif session.type == "s2sin_unauthed" then
		session.type = "s2sin";
		if host then
			session.hosts[host].authed = true;
		end
	elseif session.type == "s2sin" and host then
		session.hosts[host].authed = true;
	else
		return false;
	end
	session.log("debug", "connection %s->%s is now authenticated", session.from_host or "(unknown)", session.to_host or "(unknown)");
	
	mark_connected(session);
	
	return true;
end

-- Stream is authorised, and ready for normal stanzas
function mark_connected(session)
	local sendq, send = session.sendq, session.sends2s;
	
	local from, to = session.from_host, session.to_host;
	
	session.log("info", session.direction.." s2s connection "..from.."->"..to.." complete");
	
	local send_to_host = send_to_host;
	function session.send(data) send_to_host(to, from, data); end
	
	
	if session.direction == "outgoing" then
		if sendq then
			session.log("debug", "sending "..#sendq.." queued stanzas across new outgoing connection to "..session.to_host);
			for i, data in ipairs(sendq) do
				send(data[1]);
				sendq[i] = nil;
			end
			session.sendq = nil;
		end
		
		session.srv_hosts = nil;
	end
end

function destroy_session(session)
	(session.log or log)("info", "Destroying "..tostring(session.direction).." session "..tostring(session.from_host).."->"..tostring(session.to_host));
	
	if session.direction == "outgoing" then
		hosts[session.from_host].s2sout[session.to_host] = nil;
		bounce_sendq(session);
	elseif session.direction == "incoming" then
		incoming_s2s[session] = nil;
	end
	
	for k in pairs(session) do
		if k ~= "trace" then
			session[k] = nil;
		end
	end
end

return _M;<|MERGE_RESOLUTION|>--- conflicted
+++ resolved
@@ -128,11 +128,7 @@
 	open_sessions = open_sessions + 1;
 	local w, log = conn.write, logger_init("s2sin"..tostring(conn):match("[a-f0-9]+$"));
 	session.log = log;
-<<<<<<< HEAD
-	session.sends2s = function (t) log("debug", "sending: %s", tostring(t)); w(conn, tostring(t)); end
-=======
-	session.sends2s = function (t) log("debug", "sending: %s", (t.top_tag and t:top_tag()) or t:match("^([^>]*>?)")); w(tostring(t)); end
->>>>>>> 87edc64c
+	session.sends2s = function (t) log("debug", "sending: %s", (t.top_tag and t:top_tag()) or t:match("^([^>]*>?)"); w(conn, tostring(t)); end
 	incoming_s2s[session] = true;
 	add_task(connect_timeout, function ()
 		if session.conn ~= conn or
@@ -321,11 +317,7 @@
 	cl.register_outgoing(conn, host_session);
 	
 	local w, log = conn.write, host_session.log;
-<<<<<<< HEAD
-	host_session.sends2s = function (t) log("debug", "sending: %s", tostring(t)); w(conn, tostring(t)); end
-=======
-	host_session.sends2s = function (t) log("debug", "sending: %s", (t.top_tag and t:top_tag()) or t:match("^[^>]*>?")); w(tostring(t)); end
->>>>>>> 87edc64c
+	host_session.sends2s = function (t) log("debug", "sending: %s", (t.top_tag and t:top_tag()) or t:match("^[^>]*>?")); w(conn, tostring(t)); end
 	
 	conn:write(format([[<stream:stream xmlns='jabber:server' xmlns:db='jabber:server:dialback' xmlns:stream='http://etherx.jabber.org/streams' from='%s' to='%s' version='1.0' xml:lang='en'>]], from_host, to_host));
 	log("debug", "Connection attempt in progress...");
@@ -399,7 +391,7 @@
 		if send_buffer and #send_buffer > 0 then
 			log("debug", "Sending s2s send_buffer now...");
 			for i, data in ipairs(send_buffer) do
-				session.sends2s(data);
+				session.sends2s(tostring(data));
 				send_buffer[i] = nil;
 			end
 		end
