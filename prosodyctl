#!/usr/bin/env lua
-- Prosody IM
-- Copyright (C) 2008-2010 Matthew Wild
-- Copyright (C) 2008-2010 Waqas Hussain
-- 
-- This project is MIT/X11 licensed. Please see the
-- COPYING file in the source package for more information.
--

-- prosodyctl - command-line controller for Prosody XMPP server

-- Will be modified by configure script if run --

CFG_SOURCEDIR=os.getenv("PROSODY_SRCDIR");
CFG_CONFIGDIR=os.getenv("PROSODY_CFGDIR");
CFG_PLUGINDIR=os.getenv("PROSODY_PLUGINDIR");
CFG_DATADIR=os.getenv("PROSODY_DATADIR");

-- -- -- -- -- -- -- -- -- -- -- -- -- -- -- -- --

local function is_relative(path)
	local path_sep = package.config:sub(1,1);
        return ((path_sep == "/" and path:sub(1,1) ~= "/")
	or (path_sep == "\\" and (path:sub(1,1) ~= "/" and path:sub(2,3) ~= ":\\")))
end

-- Tell Lua where to find our libraries
if CFG_SOURCEDIR then
	local function filter_relative_paths(path)
		if is_relative(path) then return ""; end
	end
	local function sanitise_paths(paths)
		return (paths:gsub("[^;]+;?", filter_relative_paths):gsub(";;+", ";"));
	end
	package.path = sanitise_paths(CFG_SOURCEDIR.."/?.lua;"..package.path);
	package.cpath = sanitise_paths(CFG_SOURCEDIR.."/?.so;"..package.cpath);
end

-- Substitute ~ with path to home directory in data path
if CFG_DATADIR then
	if os.getenv("HOME") then
		CFG_DATADIR = CFG_DATADIR:gsub("^~", os.getenv("HOME"));
	end
end

-- Global 'prosody' object
local prosody = {
	hosts = {};
	events = require "util.events".new();
	platform = "posix";
	lock_globals = function () end;
	unlock_globals = function () end;
	installed = CFG_SOURCEDIR ~= nil;
	core_post_stanza = function () end; -- TODO: mod_router!
};
_G.prosody = prosody;

local dependencies = require "util.dependencies";
if not dependencies.check_dependencies() then
	os.exit(1);
end

config = require "core.configmanager"

local ENV_CONFIG;
do
	local filenames = {};
	
	local filename;
	if arg[1] == "--config" and arg[2] then
		table.insert(filenames, arg[2]);
		if CFG_CONFIGDIR then
			table.insert(filenames, CFG_CONFIGDIR.."/"..arg[2]);
		end
		table.remove(arg, 1); table.remove(arg, 1);
	else
		for _, format in ipairs(config.parsers()) do
			table.insert(filenames, (CFG_CONFIGDIR or ".").."/prosody.cfg."..format);
		end
	end
	for _,_filename in ipairs(filenames) do
		filename = _filename;
		local file = io.open(filename);
		if file then
			file:close();
			ENV_CONFIG = filename;
			CFG_CONFIGDIR = filename:match("^(.*)[\\/][^\\/]*$");
			break;
		end
	end
	local ok, level, err = config.load(filename);
	if not ok then
		print("\n");
		print("**************************");
		if level == "parser" then
			print("A problem occured while reading the config file "..(CFG_CONFIGDIR or ".").."/prosody.cfg.lua");
			local err_line, err_message = tostring(err):match("%[string .-%]:(%d*): (.*)");
			print("Error"..(err_line and (" on line "..err_line) or "")..": "..(err_message or tostring(err)));
			print("");
		elseif level == "file" then
			print("Prosody was unable to find the configuration file.");
			print("We looked for: "..(CFG_CONFIGDIR or ".").."/prosody.cfg.lua");
			print("A sample config file is included in the Prosody download called prosody.cfg.lua.dist");
			print("Copy or rename it to prosody.cfg.lua and edit as necessary.");
		end
		print("More help on configuring Prosody can be found at http://prosody.im/doc/configure");
		print("Good luck!");
		print("**************************");
		print("");
		os.exit(1);
	end
end
local original_logging_config = config.get("*", "log");
config.set("*", "log", { { levels = { min="info" }, to = "console" } });

local data_path = config.get("*", "data_path") or CFG_DATADIR or "data";
local custom_plugin_paths = config.get("*", "plugin_paths");
if custom_plugin_paths then
	local path_sep = package.config:sub(3,3);
	-- path1;path2;path3;defaultpath...
	CFG_PLUGINDIR = table.concat(custom_plugin_paths, path_sep)..path_sep..(CFG_PLUGINDIR or "plugins");
end
prosody.paths = { source = CFG_SOURCEDIR, config = CFG_CONFIGDIR, 
	          plugins = CFG_PLUGINDIR or "plugins", data = data_path };

if prosody.installed then
	-- Change working directory to data path.
	require "lfs".chdir(data_path);
end

require "core.loggingmanager"

dependencies.log_warnings();

-- Switch away from root and into the prosody user --
local switched_user, current_uid;

local want_pposix_version = "0.3.6";
local ok, pposix = pcall(require, "util.pposix");

if ok and pposix then
	if pposix._VERSION ~= want_pposix_version then print(string.format("Unknown version (%s) of binary pposix module, expected %s", tostring(pposix._VERSION), want_pposix_version)); return; end
	current_uid = pposix.getuid();
	if current_uid == 0 then
		-- We haz root!
		local desired_user = config.get("*", "prosody_user") or "prosody";
		local desired_group = config.get("*", "prosody_group") or desired_user;
		local ok, err = pposix.setgid(desired_group);
		if ok then
			ok, err = pposix.initgroups(desired_user);
		end
		if ok then
			ok, err = pposix.setuid(desired_user);
			if ok then
				-- Yay!
				switched_user = true;
			end
		end
		if not switched_user then
			-- Boo!
			print("Warning: Couldn't switch to Prosody user/group '"..tostring(desired_user).."'/'"..tostring(desired_group).."': "..tostring(err));
		end
	end
	
	-- Set our umask to protect data files
	pposix.umask(config.get("*", "umask") or "027");
	pposix.setenv("HOME", data_path);
	pposix.setenv("PROSODY_CONFIG", ENV_CONFIG);
else
	print("Error: Unable to load pposix module. Check that Prosody is installed correctly.")
	print("For more help send the below error to us through http://prosody.im/discuss");
	print(tostring(pposix))
	os.exit(1);
end

local function test_writeable(filename)
	local f, err = io.open(filename, "a");
	if not f then
		return false, err;
	end
	f:close();
	return true;
end

local unwriteable_files = {};
if type(original_logging_config) == "string" and original_logging_config:sub(1,1) ~= "*" then
	local ok, err = test_writeable(original_logging_config);
	if not ok then
		table.insert(unwriteable_files, err);
	end
elseif type(original_logging_config) == "table" then
	for _, rule in ipairs(original_logging_config) do
		if rule.filename then
			local ok, err = test_writeable(rule.filename);
			if not ok then
				table.insert(unwriteable_files, err);
			end
		end
	end
end

if #unwriteable_files > 0 then
	print("One of more of the Prosody log files are not");
	print("writeable, please correct the errors and try");
	print("starting prosodyctl again.");
	print("");
	for _, err in ipairs(unwriteable_files) do
		print(err);
	end
	print("");
	os.exit(1);
end


local error_messages = setmetatable({ 
		["invalid-username"] = "The given username is invalid in a Jabber ID";
		["invalid-hostname"] = "The given hostname is invalid";
		["no-password"] = "No password was supplied";
		["no-such-user"] = "The given user does not exist on the server";
		["no-such-host"] = "The given hostname does not exist in the config";
		["unable-to-save-data"] = "Unable to store, perhaps you don't have permission?";
		["no-pidfile"] = "There is no 'pidfile' option in the configuration file, see http://prosody.im/doc/prosodyctl#pidfile for help";
		["no-posix"] = "The mod_posix module is not enabled in the Prosody config file, see http://prosody.im/doc/prosodyctl for more info";
		["no-such-method"] = "This module has no commands";
		["not-running"] = "Prosody is not running";
		}, { __index = function (t,k) return "Error: "..(tostring(k):gsub("%-", " "):gsub("^.", string.upper)); end });

hosts = prosody.hosts;

local function make_host(hostname)
	return {
		type = "local",
		events = prosody.events,
		modules = {},
		users = require "core.usermanager".new_null_provider(hostname)
	};
end

for hostname, config in pairs(config.getconfig()) do
	hosts[hostname] = make_host(hostname);
end
	
local modulemanager = require "core.modulemanager"

local prosodyctl = require "util.prosodyctl"
require "socket"
-----------------------

 -- FIXME: Duplicate code waiting for util.startup
function read_version()
	-- Try to determine version
	local version_file = io.open((CFG_SOURCEDIR or ".").."/prosody.version");
	if version_file then
		prosody.version = version_file:read("*a"):gsub("%s*$", "");
		version_file:close();
		if #prosody.version == 12 and prosody.version:match("^[a-f0-9]+$") then
			prosody.version = "hg:"..prosody.version;
		end
	else
		prosody.version = "unknown";
	end
end

local show_message, show_warning = prosodyctl.show_message, prosodyctl.show_warning;
local show_usage = prosodyctl.show_usage;
local getchar, getpass = prosodyctl.getchar, prosodyctl.getpass;
local show_yesno = prosodyctl.show_yesno;
local show_prompt = prosodyctl.show_prompt;
local read_password = prosodyctl.read_password;

local jid_split = require "util.jid".prepped_split;

local prosodyctl_timeout = (config.get("*", "prosodyctl_timeout") or 5) * 2;
-----------------------
local commands = {};
local command = arg[1];

function commands.adduser(arg)
	local jid_split = require "util.jid".split;
	if not arg[1] or arg[1] == "--help" then
		show_usage([[adduser JID]], [[Create the specified user account in Prosody]]);
		return 1;
	end
	local user, host = jid_split(arg[1]);
	if not user and host then
		show_message [[Failed to understand JID, please supply the JID you want to create]]
		show_usage [[adduser user@host]]
		return 1;
	end
	
	if not host then
		show_message [[Please specify a JID, including a host. e.g. alice@example.com]];
		return 1;
	end
	
	if not hosts[host] then
		show_warning("The host '%s' is not listed in the configuration file (or is not enabled).", host)
		show_warning("The user will not be able to log in until this is changed.");
		hosts[host] = make_host(host);
	end
	
	if prosodyctl.user_exists{ user = user, host = host } then
		show_message [[That user already exists]];
		return 1;
	end
	
	local password = read_password();
	if not password then return 1; end
	
	local ok, msg = prosodyctl.adduser { user = user, host = host, password = password };
	
	if ok then return 0; end
	
	show_message(msg)
	return 1;
end

function commands.passwd(arg)
	local jid_split = require "util.jid".split;
	if not arg[1] or arg[1] == "--help" then
		show_usage([[passwd JID]], [[Set the password for the specified user account in Prosody]]);
		return 1;
	end
<<<<<<< HEAD
	local user, host = jid_split(arg[1]);
=======
	local user, host = jid_split(arg[1])
>>>>>>> 015a5676
	if not user and host then
		show_message [[Failed to understand JID, please supply the JID you want to set the password for]]
		show_usage [[passwd user@host]]
		return 1;
	end
	
	if not host then
		show_message [[Please specify a JID, including a host. e.g. alice@example.com]];
		return 1;
	end
	
	if not hosts[host] then
		show_warning("The host '%s' is not listed in the configuration file (or is not enabled).", host)
		show_warning("The user will not be able to log in until this is changed.");
		hosts[host] = make_host(host);
	end
	
	if not prosodyctl.user_exists { user = user, host = host } then
		show_message [[That user does not exist, use prosodyctl adduser to create a new user]]
		return 1;
	end
	
	local password = read_password();
	if not password then return 1; end
	
	local ok, msg = prosodyctl.passwd { user = user, host = host, password = password };
	
	if ok then return 0; end
	
	show_message(error_messages[msg])
	return 1;
end

function commands.deluser(arg)
	local jid_split = require "util.jid".split;
	if not arg[1] or arg[1] == "--help" then
		show_usage([[deluser JID]], [[Permanently remove the specified user account from Prosody]]);
		return 1;
	end
	local user, host = jid_split(arg[1]);
	if not user and host then
		show_message [[Failed to understand JID, please supply the JID you want to set the password for]]
		show_usage [[passwd user@host]]
		return 1;
	end
	
	if not host then
		show_message [[Please specify a JID, including a host. e.g. alice@example.com]];
		return 1;
	end
	
	if not hosts[host] then
		show_warning("The host '%s' is not listed in the configuration file (or is not enabled).", host)
		hosts[host] = make_host(host);
	end

	if not prosodyctl.user_exists { user = user, host = host } then
		show_message [[That user does not exist on this server]]
		return 1;
	end
	
	local ok, msg = prosodyctl.deluser { user = user, host = host };
	
	if ok then return 0; end
	
	show_message(error_messages[msg])
	return 1;
end

function commands.start(arg)
	if arg[1] == "--help" then
		show_usage([[start]], [[Start Prosody]]);
		return 1;
	end
	local ok, ret = prosodyctl.isrunning();
	if not ok then
		show_message(error_messages[ret]);
		return 1;
	end
	
	if ret then
		local ok, ret = prosodyctl.getpid();
		if not ok then
			show_message("Couldn't get running Prosody's PID");
			show_message(error_messages[ret]);
			return 1;
		end
		show_message("Prosody is already running with PID %s", ret or "(unknown)");
		return 1;
	end
	
	local ok, ret = prosodyctl.start();
	if ok then
		local daemonize = config.get("*", "daemonize");
		if daemonize == nil then
			daemonize = prosody.installed;
		end
		if daemonize then
			local i=1;
			while true do
				local ok, running = prosodyctl.isrunning();
				if ok and running then
					break;
				elseif i == 5 then
					show_message("Still waiting...");
				elseif i >= prosodyctl_timeout then
					show_message("Prosody is still not running. Please give it some time or check your log files for errors.");
					return 2;
				end
				socket.sleep(0.5);
				i = i + 1;
			end
			show_message("Started");
		end
		return 0;
	end

	show_message("Failed to start Prosody");
	show_message(error_messages[ret])	
	return 1;	
end

function commands.status(arg)
	if arg[1] == "--help" then
		show_usage([[status]], [[Reports the running status of Prosody]]);
		return 1;
	end

	local ok, ret = prosodyctl.isrunning();
	if not ok then
		show_message(error_messages[ret]);
		return 1;
	end
	
	if ret then
		local ok, ret = prosodyctl.getpid();
		if not ok then
			show_message("Couldn't get running Prosody's PID");
			show_message(error_messages[ret]);
			return 1;
		end
		show_message("Prosody is running with PID %s", ret or "(unknown)");
		return 0;
	else
		show_message("Prosody is not running");
		if not switched_user and current_uid ~= 0 then
			print("\nNote:")
			print(" You will also see this if prosodyctl is not running under");
			print(" the same user account as Prosody. Try running as root (e.g. ");
			print(" with 'sudo' in front) to gain access to Prosody's real status.");
		end
		return 2
	end
	return 1;
end

function commands.stop(arg)
	if arg[1] == "--help" then
		show_usage([[stop]], [[Stop a running Prosody server]]);
		return 1;
	end

	if not prosodyctl.isrunning() then
		show_message("Prosody is not running");
		return 1;
	end
	
	local ok, ret = prosodyctl.stop();
	if ok then
		local i=1;
		while true do
			local ok, running = prosodyctl.isrunning();
			if ok and not running then
				break;
			elseif i == 5 then
				show_message("Still waiting...");
			elseif i >= prosodyctl_timeout then
				show_message("Prosody is still running. Please give it some time or check your log files for errors.");
				return 2;
			end
			socket.sleep(0.5);
			i = i + 1;
		end
		show_message("Stopped");
		return 0;
	end

	show_message(error_messages[ret]);
	return 1;
end

function commands.restart(arg)
	if arg[1] == "--help" then
		show_usage([[restart]], [[Restart a running Prosody server]]);
		return 1;
	end
	
	commands.stop(arg);
	return commands.start(arg);
end

function commands.about(arg)
	read_version();
	if arg[1] == "--help" then
		show_usage([[about]], [[Show information about this Prosody installation]]);
		return 1;
	end
	
	local array = require "util.array";
	local keys = require "util.iterators".keys;
	
	print("Prosody "..(prosody.version or "(unknown version)"));
	print("");
	print("# Prosody directories");
	print("Data directory:  ", CFG_DATADIR or "./");
	print("Plugin directory:", CFG_PLUGINDIR or "./");
	print("Config directory:", CFG_CONFIGDIR or "./");
	print("Source directory:", CFG_SOURCEDIR or "./");
	print("");
	print("# Lua environment");
	print("Lua version:             ", _G._VERSION);
	print("");
	print("Lua module search paths:");
	for path in package.path:gmatch("[^;]+") do
		print("  "..path);
	end
	print("");
	print("Lua C module search paths:");
	for path in package.cpath:gmatch("[^;]+") do
		print("  "..path);
	end
	print("");
	local luarocks_status = (pcall(require, "luarocks.loader") and "Installed ("..(luarocks.cfg.program_version or "2.x+")..")")
		or (pcall(require, "luarocks.require") and "Installed (1.x)")
		or "Not installed";
	print("LuaRocks:        ", luarocks_status);
	print("");
	print("# Lua module versions");
	local module_versions, longest_name = {}, 8;
	for name, module in pairs(package.loaded) do
		if type(module) == "table" and rawget(module, "_VERSION")
		and name ~= "_G" and not name:match("%.") then
			if #name > longest_name then
				longest_name = #name;
			end
			module_versions[name] = module._VERSION;
		end
	end
	local sorted_keys = array.collect(keys(module_versions)):sort();
	for _, name in ipairs(array.collect(keys(module_versions)):sort()) do
		print(name..":"..string.rep(" ", longest_name-#name), module_versions[name]);
	end
	print("");
end

function commands.reload(arg)
	if arg[1] == "--help" then
		show_usage([[reload]], [[Reload Prosody's configuration and re-open log files]]);
		return 1;
	end

	if not prosodyctl.isrunning() then
		show_message("Prosody is not running");
		return 1;
	end
	
	local ok, ret = prosodyctl.reload();
	if ok then
		
		show_message("Prosody log files re-opened and config file reloaded. You may need to reload modules for some changes to take effect.");
		return 0;
	end

	show_message(error_messages[ret]);
	return 1;
end
-- ejabberdctl compatibility

function commands.register(arg)
	local user, host, password = unpack(arg);
	if (not (user and host)) or arg[1] == "--help" then
		if user ~= "--help" then
			if not user then
				show_message [[No username specified]]
			elseif not host then
				show_message [[Please specify which host you want to register the user on]];
			end
		end
		show_usage("register USER HOST [PASSWORD]", "Register a user on the server, with the given password");
		return 1;
	end
	if not password then
		password = read_password();
		if not password then
			show_message [[Unable to register user with no password]];
			return 1;
		end
	end
	
	local ok, msg = prosodyctl.adduser { user = user, host = host, password = password };
	
	if ok then return 0; end
	
	show_message(error_messages[msg])
	return 1;
end

function commands.unregister(arg)
	local user, host = unpack(arg);
	if (not (user and host)) or arg[1] == "--help" then
		if user ~= "--help" then
			if not user then
				show_message [[No username specified]]
			elseif not host then
				show_message [[Please specify which host you want to unregister the user from]];
			end
		end
		show_usage("unregister USER HOST [PASSWORD]", "Permanently remove a user account from the server");
		return 1;
	end

	local ok, msg = prosodyctl.deluser { user = user, host = host };
	
	if ok then return 0; end
	
	show_message(error_messages[msg])
	return 1;
end

local openssl;
local lfs;

local cert_commands = {};

local function ask_overwrite(filename)
	return lfs.attributes(filename) and not show_yesno("Overwrite "..filename .. "?");
end

function cert_commands.config(arg)
	if #arg >= 1 and arg[1] ~= "--help" then
		local conf_filename = (CFG_DATADIR or "./certs") .. "/" .. arg[1] .. ".cnf";
		if ask_overwrite(conf_filename) then
			return nil, conf_filename;
		end
		local conf = openssl.config.new();
		conf:from_prosody(hosts, config, arg);
		show_message("Please provide details to include in the certificate config file.");
		show_message("Leave the field empty to use the default value or '.' to exclude the field.")
		for i, k in ipairs(openssl._DN_order) do
			local v = conf.distinguished_name[k];
			if v then
				local nv;
				if k == "commonName" then
					v = arg[1]
				elseif k == "emailAddress" then
					v = "xmpp@" .. arg[1];
				elseif k == "countryName" then
					local tld = arg[1]:match"%.([a-z]+)$";
					if tld and #tld == 2 and tld ~= "uk" then
						v = tld:upper();
					end
				end
				nv = show_prompt(("%s (%s):"):format(k, nv or v));
				nv = (not nv or nv == "") and v or nv;
				if nv:find"[\192-\252][\128-\191]+" then
					conf.req.string_mask = "utf8only"
				end
				conf.distinguished_name[k] = nv ~= "." and nv or nil;
			end
		end
		local conf_file, err = io.open(conf_filename, "w");
		if not conf_file then
			show_warning("Could not open OpenSSL config file for writing");
			show_warning(err);
			os.exit(1);
		end
		conf_file:write(conf:serialize());
		conf_file:close();
		print("");
		show_message("Config written to " .. conf_filename);
		return nil, conf_filename;
	else
		show_usage("cert config HOSTNAME [HOSTNAME+]", "Builds a certificate config file covering the supplied hostname(s)")
	end
end

function cert_commands.key(arg)
	if #arg >= 1 and arg[1] ~= "--help" then
		local key_filename = (CFG_DATADIR or "./certs") .. "/" .. arg[1] .. ".key";
		if ask_overwrite(key_filename) then
			return nil, key_filename;
		end
		os.remove(key_filename); -- This file, if it exists is unlikely to have write permissions
		local key_size = tonumber(arg[2] or show_prompt("Choose key size (2048):") or 2048);
		local old_umask = pposix.umask("0377");
		if openssl.genrsa{out=key_filename, key_size} then
			os.execute(("chmod 400 '%s'"):format(key_filename));
			show_message("Key written to ".. key_filename);
			pposix.umask(old_umask);
			return nil, key_filename;
		end
		show_message("There was a problem, see OpenSSL output");
	else
		show_usage("cert key HOSTNAME <bits>", "Generates a RSA key named HOSTNAME.key\n "
		.."Prompts for a key size if none given")
	end
end

function cert_commands.request(arg)
	if #arg >= 1 and arg[1] ~= "--help" then
		local req_filename = (CFG_DATADIR or "./certs") .. "/" .. arg[1] .. ".req";
		if ask_overwrite(req_filename) then
			return nil, req_filename;
		end
		local _, key_filename = cert_commands.key({arg[1]});
		local _, conf_filename = cert_commands.config(arg);
		if openssl.req{new=true, key=key_filename, utf8=true, config=conf_filename, out=req_filename} then
			show_message("Certificate request written to ".. req_filename);
		else
			show_message("There was a problem, see OpenSSL output");
		end
	else
		show_usage("cert request HOSTNAME [HOSTNAME+]", "Generates a certificate request for the supplied hostname(s)")
	end
end

function cert_commands.generate(arg)
	if #arg >= 1 and arg[1] ~= "--help" then
		local cert_filename = (CFG_DATADIR or "./certs") .. "/" .. arg[1] .. ".crt";
		if ask_overwrite(cert_filename) then
			return nil, cert_filename;
		end
		local _, key_filename = cert_commands.key({arg[1]});
		local _, conf_filename = cert_commands.config(arg);
		local ret;
		if key_filename and conf_filename and cert_filename
			and openssl.req{new=true, x509=true, nodes=true, key=key_filename,
				days=365, sha1=true, utf8=true, config=conf_filename, out=cert_filename} then
			show_message("Certificate written to ".. cert_filename);
		else
			show_message("There was a problem, see OpenSSL output");
		end
	else
		show_usage("cert generate HOSTNAME [HOSTNAME+]", "Generates a self-signed certificate for the current hostname(s)")
	end
end

function commands.cert(arg)
	if #arg >= 1 and arg[1] ~= "--help" then
		openssl = require "util.openssl";
		lfs = require "lfs";
		local subcmd = table.remove(arg, 1);
		if type(cert_commands[subcmd]) == "function" then
			if not arg[1] then
				show_message"You need to supply at least one hostname"
				arg = { "--help" };
			end
			if arg[1] ~= "--help" and not hosts[arg[1]] then
				show_message(error_messages["no-such-host"]);
				return
			end
			return cert_commands[subcmd](arg);
		end
	end
	show_usage("cert config|request|generate|key", "Helpers for generating X.509 certificates and keys.")
end

function commands.check(arg)
	if arg[1] == "--help" then
		show_usage([[check]], [[Perform basic checks on your Prosody installation]]);
		return 1;
	end
	local what = table.remove(arg, 1);
	local array, set = require "util.array", require "util.set";
	local it = require "util.iterators";
	local ok = true;
	local function disabled_hosts(host, conf) return host ~= "*" and conf.enabled ~= false; end
	local function enabled_hosts() return it.filter(disabled_hosts, pairs(config.getconfig())); end
	if not what or what == "disabled" then
		local disabled_hosts = set.new();
		for host, host_options in it.filter("*", pairs(config.getconfig())) do
			if host_options.enabled == false then
				disabled_hosts:add(host);
			end
		end
		if not disabled_hosts:empty() then
			local msg = "Checks will be skipped for these disabled hosts: %s";
			if what then msg = "These hosts are disabled: %s"; end
			show_warning(msg, tostring(disabled_hosts));
			if what then return 0; end
			print""
		end
	end
	if not what or what == "config" then
		print("Checking config...");
		local deprecated = set.new({
			"bosh_ports", "disallow_s2s", "no_daemonize", "anonymous_login",
		});
		local known_global_options = set.new({
			"pidfile", "log", "plugin_paths", "prosody_user", "prosody_group", "daemonize",
			"umask", "prosodyctl_timeout", "use_ipv6", "use_libevent", "network_settings"
		});
		local config = config.getconfig();
		-- Check that we have any global options (caused by putting a host at the top)
		if it.count(it.filter("log", pairs(config["*"]))) == 0 then
			ok = false;
			print("");
			print("    No global options defined. Perhaps you have put a host definition at the top")
			print("    of the config file? They should be at the bottom, see http://prosody.im/doc/configure#overview");
		end
		if it.count(enabled_hosts()) == 0 then
			ok = false;
			print("");
			if it.count(it.filter("*", pairs(config))) == 0 then
				print("    No hosts are defined, please add at least one VirtualHost section")
			elseif config["*"]["enabled"] == false then
				print("    No hosts are enabled. Remove enabled = false from the global section or put enabled = true under at least one VirtualHost section")
			else
				print("    All hosts are disabled. Remove enabled = false from at least one VirtualHost section")
			end
		end
		-- Check for global options under hosts
		local global_options = set.new(it.to_array(it.keys(config["*"])));
		local deprecated_global_options = set.intersection(global_options, deprecated);
		if not deprecated_global_options:empty() then
			print("");
			print("    You have some deprecated options in the global section:");
			print("    "..tostring(deprecated_global_options))
			ok = false;
		end
		for host, options in enabled_hosts() do
			local host_options = set.new(it.to_array(it.keys(options)));
			local misplaced_options = set.intersection(host_options, known_global_options);
			for name in pairs(options) do
				if name:match("^interfaces?")
				or name:match("_ports?$") or name:match("_interfaces?$")
				or name:match("_ssl$") then
					misplaced_options:add(name);
				end
			end
			if not misplaced_options:empty() then
				ok = false;
				print("");
				local n = it.count(misplaced_options);
				print("    You have "..n.." option"..(n>1 and "s " or " ").."set under "..host.." that should be");
				print("    in the global section of the config file, above any VirtualHost or Component definitions,")
				print("    see http://prosody.im/doc/configure#overview for more information.")
				print("");
				print("    You need to move the following option"..(n>1 and "s" or "")..": "..table.concat(it.to_array(misplaced_options), ", "));
			end
			local subdomain = host:match("^[^.]+");
			if not(host_options:contains("component_module")) and (subdomain == "jabber" or subdomain == "xmpp"
			   or subdomain == "chat" or subdomain == "im") then
			   	print("");
			   	print("    Suggestion: If "..host.. " is a new host with no real users yet, consider renaming it now to");
			   	print("     "..host:gsub("^[^.]+%.", "")..". You can use SRV records to redirect XMPP clients and servers to "..host..".");
			   	print("     For more information see: http://prosody.im/doc/dns");
			end
		end
		
		print("Done.\n");
	end
	if not what or what == "dns" then
		local dns = require "net.dns";
		local idna = require "util.encodings".idna;
		local ip = require "util.ip";
		local c2s_ports = set.new(config.get("*", "c2s_ports") or {5222});
		local s2s_ports = set.new(config.get("*", "s2s_ports") or {5269});
		
		local c2s_srv_required, s2s_srv_required;
		if not c2s_ports:contains(5222) then
			c2s_srv_required = true;
		end
		if not s2s_ports:contains(5269) then
			s2s_srv_required = true;
		end
		
		local problem_hosts = set.new();
		
		local external_addresses, internal_addresses = set.new(), set.new();
		
		local fqdn = socket.dns.tohostname(socket.dns.gethostname());
		if fqdn then
			local res = dns.lookup(idna.to_ascii(fqdn), "A");
			if res then
				for _, record in ipairs(res) do
					external_addresses:add(record.a);
				end
			end
			local res = dns.lookup(idna.to_ascii(fqdn), "AAAA");
			if res then
				for _, record in ipairs(res) do
					external_addresses:add(record.aaaa);
				end
			end
		end
		
		local local_addresses = require"util.net".local_addresses() or {};
		
		for addr in it.values(local_addresses) do
			if not ip.new_ip(addr).private then
				external_addresses:add(addr);
			else
				internal_addresses:add(addr);
			end
		end
		
		if external_addresses:empty() then
			print("");
			print("   Failed to determine the external addresses of this server. Checks may be inaccurate.");
			c2s_srv_required, s2s_srv_required = true, true;
		end
		
		local v6_supported = not not socket.tcp6;
		
		for host, host_options in enabled_hosts() do
			local all_targets_ok, some_targets_ok = true, false;
			
			local is_component = not not host_options.component_module;
			print("Checking DNS for "..(is_component and "component" or "host").." "..host.."...");
			local target_hosts = set.new();
			if not is_component then
				local res = dns.lookup("_xmpp-client._tcp."..idna.to_ascii(host)..".", "SRV");
				if res then
					for _, record in ipairs(res) do
						target_hosts:add(record.srv.target);
						if not c2s_ports:contains(record.srv.port) then
							print("    SRV target "..record.srv.target.." contains unknown client port: "..record.srv.port);
						end
					end
				else
					if c2s_srv_required then
						print("    No _xmpp-client SRV record found for "..host..", but it looks like you need one.");
						all_targst_ok = false;
					else
						target_hosts:add(host);
					end
				end
			end
			local res = dns.lookup("_xmpp-server._tcp."..idna.to_ascii(host)..".", "SRV");
			if res then
				for _, record in ipairs(res) do
					target_hosts:add(record.srv.target);
					if not s2s_ports:contains(record.srv.port) then
						print("    SRV target "..record.srv.target.." contains unknown server port: "..record.srv.port);
					end
				end
			else
				if s2s_srv_required then
					print("    No _xmpp-server SRV record found for "..host..", but it looks like you need one.");
					all_targets_ok = false;
				else
					target_hosts:add(host);
				end
			end
			if target_hosts:empty() then
				target_hosts:add(host);
			end
			
			if target_hosts:contains("localhost") then
				print("    Target 'localhost' cannot be accessed from other servers");
				target_hosts:remove("localhost");
			end
			
			local modules = set.new(it.to_array(it.values(host_options.modules_enabled)))
			                + set.new(it.to_array(it.values(config.get("*", "modules_enabled"))))
			                + set.new({ config.get(host, "component_module") });

			if modules:contains("proxy65") then
				local proxy65_target = config.get(host, "proxy65_address") or host;
				local A, AAAA = dns.lookup(idna.to_ascii(proxy65_target), "A"), dns.lookup(idna.to_ascii(proxy65_target), "AAAA");
				local prob = {};
				if not A then
					table.insert(prob, "A");
				end
				if v6_supported and not AAAA then
					table.insert(prob, "AAAA");
				end
				if #prob > 0 then
					print("    File transfer proxy "..proxy65_target.." has no "..table.concat(prob, "/").." record. Create one or set 'proxy65_address' to the correct host/IP.");
				end
			end
			
			for host in target_hosts do
				local host_ok_v4, host_ok_v6;
				local res = dns.lookup(idna.to_ascii(host), "A");
				if res then
					for _, record in ipairs(res) do
						if external_addresses:contains(record.a) then
							some_targets_ok = true;
							host_ok_v4 = true;
						elseif internal_addresses:contains(record.a) then
							host_ok_v4 = true;
							some_targets_ok = true;
							print("    "..host.." A record points to internal address, external connections might fail");
						else
							print("    "..host.." A record points to unknown address "..record.a);
							all_targets_ok = false;
						end
					end
				end
				local res = dns.lookup(idna.to_ascii(host), "AAAA");
				if res then
					for _, record in ipairs(res) do
						if external_addresses:contains(record.aaaa) then
							some_targets_ok = true;
							host_ok_v6 = true;
						elseif internal_addresses:contains(record.aaaa) then
							host_ok_v6 = true;
							some_targets_ok = true;
							print("    "..host.." AAAA record points to internal address, external connections might fail");
						else
							print("    "..host.." AAAA record points to unknown address "..record.aaaa);
							all_targets_ok = false;
						end
					end
				end
				
				local bad_protos = {}
				if not host_ok_v4 then
					table.insert(bad_protos, "IPv4");
				end
				if not host_ok_v6 then
					table.insert(bad_protos, "IPv6");
				end
				if #bad_protos > 0 then
					print("    Host "..host.." does not seem to resolve to this server ("..table.concat(bad_protos, "/")..")");
				end
				if host_ok_v6 and not v6_supported then
					print("    Host "..host.." has AAAA records, but your version of LuaSocket does not support IPv6.");
					print("      Please see http://prosody.im/doc/ipv6 for more information.");
				end
			end
			if not all_targets_ok then
				print("    "..(some_targets_ok and "Only some" or "No").." targets for "..host.." appear to resolve to this server.");
				if is_component then
					print("    DNS records are necessary if you want users on other servers to access this component.");
				end
				problem_hosts:add(host);
			end
			print("");
		end
		if not problem_hosts:empty() then
			print("");
			print("For more information about DNS configuration please see http://prosody.im/doc/dns");
			print("");
			ok = false;
		end
	end
	if not what or what == "certs" then
		local cert_ok;
		print"Checking certificates..."
		local x509_verify_identity = require"util.x509".verify_identity;
		local ssl = dependencies.softreq"ssl";
		-- local datetime_parse = require"util.datetime".parse_x509;
		local load_cert = ssl and ssl.x509 and ssl.x509.load;
		-- or ssl.cert_from_pem
		if not ssl then
			print("LuaSec not available, can't perform certificate checks")
			if what == "certs" then cert_ok = false end
		elseif not load_cert then
			print("This version of LuaSec (" .. ssl._VERSION .. ") does not support certificate checking");
			cert_ok = false
		else
			for host in enabled_hosts() do
				print("Checking certificate for "..host);
				-- First, let's find out what certificate this host uses.
				local ssl_config = config.rawget(host, "ssl");
				if not ssl_config then
					local base_host = host:match("%.(.*)");
					ssl_config = config.get(base_host, "ssl");
				end
				if not ssl_config then
					print("  No 'ssl' option defined for "..host)
					cert_ok = false
				elseif not ssl_config.certificate then
					print("  No 'certificate' set in ssl option for "..host)
					cert_ok = false
				elseif not ssl_config.key then
					print("  No 'key' set in ssl option for "..host)
					cert_ok = false
				else
					local key, err = io.open(ssl_config.key); -- Permissions check only
					if not key then
						print("    Could not open "..ssl_config.key..": "..err);
						cert_ok = false
					else
						key:close();
					end
					local cert_fh, err = io.open(ssl_config.certificate); -- Load the file.
					if not cert_fh then
						print("    Could not open "..ssl_config.certificate..": "..err);
						cert_ok = false
					else
						print("  Certificate: "..ssl_config.certificate)
						local cert = load_cert(cert_fh:read"*a"); cert_fh = cert_fh:close();
						if not cert:validat(os.time()) then
							print("    Certificate has expired.")
							cert_ok = false
						end
						if config.get(host, "component_module") == nil
							and not x509_verify_identity(host, "_xmpp-client", cert) then
							print("    Not vaild for client connections to "..host..".")
							cert_ok = false
						end
						if (not (config.get(host, "anonymous_login")
							or config.get(host, "authentication") == "anonymous"))
							and not x509_verify_identity(host, "_xmpp-client", cert) then
							print("    Not vaild for server-to-server connections to "..host..".")
							cert_ok = false
						end
					end
				end
			end
			if cert_ok == false then
				print("")
				print("For more information about certificates please see http://prosody.im/doc/certificates");
				ok = false
			end
		end
		print("")
	end
	if not ok then
		print("Problems found, see above.");
	else
		print("All checks passed, congratulations!");
	end
	return ok and 0 or 2;
end

---------------------

if command and command:match("^mod_") then -- Is a command in a module
	local module_name = command:match("^mod_(.+)");
	local ret, err = modulemanager.load("*", module_name);
	if not ret then
		show_message("Failed to load module '"..module_name.."': "..err);
		os.exit(1);
	end
	
	table.remove(arg, 1);
	
	local module = modulemanager.get_module("*", module_name);
	if not module then
		show_message("Failed to load module '"..module_name.."': Unknown error");
		os.exit(1);
	end
	
	if not modulemanager.module_has_method(module, "command") then
		show_message("Fail: mod_"..module_name.." does not support any commands");
		os.exit(1);
	end
	
	local ok, ret = modulemanager.call_module_method(module, "command", arg);
	if ok then
		if type(ret) == "number" then
			os.exit(ret);
		elseif type(ret) == "string" then
			show_message(ret);
		end
		os.exit(0); -- :)
	else
		show_message("Failed to execute command: "..error_messages[ret]);
		os.exit(1); -- :(
	end
end

if not commands[command] then -- Show help for all commands
	function show_usage(usage, desc)
		print(" "..usage);
		print("    "..desc);
	end

	print("prosodyctl - Manage a Prosody server");
	print("");
	print("Usage: "..arg[0].." COMMAND [OPTIONS]");
	print("");
	print("Where COMMAND may be one of:\n");

	local hidden_commands = require "util.set".new{ "register", "unregister", "addplugin" };
	local commands_order = { "adduser", "passwd", "deluser", "start", "stop", "restart", "reload", "about" };

	local done = {};

	for _, command_name in ipairs(commands_order) do
		local command = commands[command_name];
		if command then
			command{ "--help" };
			print""
			done[command_name] = true;
		end
	end

	for command_name, command in pairs(commands) do
		if not done[command_name] and not hidden_commands:contains(command_name) then
			command{ "--help" };
			print""
			done[command_name] = true;
		end
	end
	
	
	os.exit(0);
end

os.exit(commands[command]({ select(2, unpack(arg)) }));<|MERGE_RESOLUTION|>--- conflicted
+++ resolved
@@ -276,7 +276,6 @@
 local command = arg[1];
 
 function commands.adduser(arg)
-	local jid_split = require "util.jid".split;
 	if not arg[1] or arg[1] == "--help" then
 		show_usage([[adduser JID]], [[Create the specified user account in Prosody]]);
 		return 1;
@@ -316,16 +315,11 @@
 end
 
 function commands.passwd(arg)
-	local jid_split = require "util.jid".split;
 	if not arg[1] or arg[1] == "--help" then
 		show_usage([[passwd JID]], [[Set the password for the specified user account in Prosody]]);
 		return 1;
 	end
-<<<<<<< HEAD
 	local user, host = jid_split(arg[1]);
-=======
-	local user, host = jid_split(arg[1])
->>>>>>> 015a5676
 	if not user and host then
 		show_message [[Failed to understand JID, please supply the JID you want to set the password for]]
 		show_usage [[passwd user@host]]
@@ -360,7 +354,6 @@
 end
 
 function commands.deluser(arg)
-	local jid_split = require "util.jid".split;
 	if not arg[1] or arg[1] == "--help" then
 		show_usage([[deluser JID]], [[Permanently remove the specified user account from Prosody]]);
 		return 1;
