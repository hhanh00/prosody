/* Prosody IM
-- Copyright (C) 2008-2010 Matthew Wild
-- Copyright (C) 2008-2010 Waqas Hussain
-- Copyright (C) 1994-2015 Lua.org, PUC-Rio.
-- 
-- This project is MIT/X11 licensed. Please see the
-- COPYING file in the source package for more information.
--
*/

/*
* encodings.c
* Lua library for base64, stringprep and idna encodings
*/

/* Newer MSVC compilers deprecate strcpy as unsafe, but we use it in a safe way */
#define _CRT_SECURE_NO_DEPRECATE

#include <string.h>
#include <stdlib.h>
#include "lua.h"
#include "lauxlib.h"

#if (LUA_VERSION_NUM == 502)
#define luaL_register(L, N, R) luaL_setfuncs(L, R, 0)
#endif

/***************** BASE64 *****************/

static const char code[]=
"ABCDEFGHIJKLMNOPQRSTUVWXYZabcdefghijklmnopqrstuvwxyz0123456789+/";

static void base64_encode(luaL_Buffer *b, unsigned int c1, unsigned int c2, unsigned int c3, int n)
{
	unsigned long tuple=c3+256UL*(c2+256UL*c1);
	int i;
	char s[4];
	for (i=0; i<4; i++) {
		s[3-i] = code[tuple % 64];
		tuple /= 64;
	}
	for (i=n+1; i<4; i++) s[i]='=';
	luaL_addlstring(b,s,4);
}

static int Lbase64_encode(lua_State *L)		/** encode(s) */
{
	size_t l;
	const unsigned char *s=(const unsigned char*)luaL_checklstring(L,1,&l);
	luaL_Buffer b;
	int n;
	luaL_buffinit(L,&b);
	for (n=l/3; n--; s+=3) base64_encode(&b,s[0],s[1],s[2],3);
	switch (l%3)
	{
		case 1: base64_encode(&b,s[0],0,0,1);		break;
		case 2: base64_encode(&b,s[0],s[1],0,2);		break;
	}
	luaL_pushresult(&b);
	return 1;
}

static void base64_decode(luaL_Buffer *b, int c1, int c2, int c3, int c4, int n)
{
	unsigned long tuple=c4+64L*(c3+64L*(c2+64L*c1));
	char s[3];
	switch (--n)
	{
		case 3: s[2]=(char) tuple;
		case 2: s[1]=(char) (tuple >> 8);
		case 1: s[0]=(char) (tuple >> 16);
	}
	luaL_addlstring(b,s,n);
}

static int Lbase64_decode(lua_State *L)		/** decode(s) */
{
	size_t l;
	const char *s=luaL_checklstring(L,1,&l);
	luaL_Buffer b;
	int n=0;
	char t[4];
	luaL_buffinit(L,&b);
	for (;;)
	{
		int c=*s++;
		switch (c)
		{
			const char *p;
			default:
				p=strchr(code,c); if (p==NULL) return 0;
				t[n++]= (char) (p-code);
				if (n==4)
				{
					base64_decode(&b,t[0],t[1],t[2],t[3],4);
					n=0;
				}
				break;
			case '=':
				switch (n)
				{
					case 1: base64_decode(&b,t[0],0,0,0,1);		break;
					case 2: base64_decode(&b,t[0],t[1],0,0,2);	break;
					case 3: base64_decode(&b,t[0],t[1],t[2],0,3);	break;
				}
				n=0;
				break;
			case 0:
				luaL_pushresult(&b);
				return 1;
			case '\n': case '\r': case '\t': case ' ': case '\f': case '\b':
				break;
		}
	}
}

static const luaL_Reg Reg_base64[] =
{
	{ "encode",	Lbase64_encode	},
	{ "decode",	Lbase64_decode	},
	{ NULL,		NULL	}
};

/******************* UTF-8 ********************/

/*
 * Adapted from Lua 5.3
 * Needed because libidn does not validate that input is valid UTF-8
 */

#define MAXUNICODE	0x10FFFF

/*
 * Decode one UTF-8 sequence, returning NULL if byte sequence is invalid.
 */
static const char *utf8_decode (const char *o, int *val) {
	static unsigned int limits[] = {0xFF, 0x7F, 0x7FF, 0xFFFF};
	const unsigned char *s = (const unsigned char *)o;
	unsigned int c = s[0];
	unsigned int res = 0;  /* final result */
	if (c < 0x80)  /* ascii? */
		res = c;
	else {
		int count = 0;  /* to count number of continuation bytes */
		while (c & 0x40) {  /* still have continuation bytes? */
			int cc = s[++count];  /* read next byte */
			if ((cc & 0xC0) != 0x80)  /* not a continuation byte? */
				return NULL;  /* invalid byte sequence */
			res = (res << 6) | (cc & 0x3F);  /* add lower 6 bits from cont. byte */
			c <<= 1;  /* to test next bit */
		}
		res |= ((c & 0x7F) << (count * 5));  /* add first byte */
		if (count > 3 || res > MAXUNICODE || res <= limits[count] || (0xd800 <= res && res <= 0xdfff) )
			return NULL;  /* invalid byte sequence */
		s += count;  /* skip continuation bytes read */
	}
	if (val) *val = res;
	return (const char *)s + 1;  /* +1 to include first byte */
}

/*
 * Check that a string is valid UTF-8
 * Returns NULL if not
 */
const char* check_utf8 (lua_State *L, int idx, size_t *l) {
	size_t pos, len;
	const char *s = luaL_checklstring(L, 1, &len);
	pos = 0;
	while (pos <= len) {
		const char *s1 = utf8_decode(s + pos, NULL);
		if (s1 == NULL) {  /* conversion error? */
			return NULL;
		}
		pos = s1 - s;
	}
	if(l != NULL) {
		*l = len;
	}
	return s;
}

static int Lutf8_valid(lua_State *L) {
	lua_pushboolean(L, check_utf8(L, 1, NULL) != NULL);
	return 1;
}

static int Lutf8_length(lua_State *L) {
	size_t len;
	if(!check_utf8(L, 1, &len)) {
		lua_pushnil(L);
		lua_pushliteral(L, "invalid utf8");
		return 2;
	}
	lua_pushinteger(L, len);
	return 1;
}

static const luaL_Reg Reg_utf8[] =
{
	{ "valid",	Lutf8_valid	},
	{ "length",	Lutf8_length	},
	{ NULL,		NULL	}
};


/***************** STRINGPREP *****************/
#ifdef USE_STRINGPREP_ICU

#include <unicode/usprep.h>
#include <unicode/ustring.h>
#include <unicode/utrace.h>

static int icu_stringprep_prep(lua_State *L, const UStringPrepProfile *profile)
{
	size_t input_len;
	int32_t unprepped_len, prepped_len, output_len;
	const char *input;
	char output[1024];

	UChar unprepped[1024]; /* Temporary unicode buffer (1024 characters) */
	UChar prepped[1024];
	
	UErrorCode err = U_ZERO_ERROR;

	if(!lua_isstring(L, 1)) {
		lua_pushnil(L);
		return 1;
	}
	input = lua_tolstring(L, 1, &input_len);
	if (input_len >= 1024) {
		lua_pushnil(L);
		return 1;
	}
	u_strFromUTF8(unprepped, 1024, &unprepped_len, input, input_len, &err);
	if (U_FAILURE(err)) {
		lua_pushnil(L);
		return 1;
	}
	prepped_len = usprep_prepare(profile, unprepped, unprepped_len, prepped, 1024, 0, NULL, &err);
	if (U_FAILURE(err)) {
		lua_pushnil(L);
		return 1;
	} else {
		u_strToUTF8(output, 1024, &output_len, prepped, prepped_len, &err);
		if (U_SUCCESS(err) && output_len < 1024)
			lua_pushlstring(L, output, output_len);
		else
			lua_pushnil(L);
		return 1;
	}
}

UStringPrepProfile *icu_nameprep;
UStringPrepProfile *icu_nodeprep;
UStringPrepProfile *icu_resourceprep; 
UStringPrepProfile *icu_saslprep;

/* initialize global ICU stringprep profiles */
void init_icu()
{
	UErrorCode err = U_ZERO_ERROR;
	utrace_setLevel(UTRACE_VERBOSE);
	icu_nameprep = usprep_openByType(USPREP_RFC3491_NAMEPREP, &err);
	icu_nodeprep = usprep_openByType(USPREP_RFC3920_NODEPREP, &err);
	icu_resourceprep = usprep_openByType(USPREP_RFC3920_RESOURCEPREP, &err);
	icu_saslprep = usprep_openByType(USPREP_RFC4013_SASLPREP, &err);
	if (U_FAILURE(err)) fprintf(stderr, "[c] util.encodings: error: %s\n", u_errorName((UErrorCode)err));
}

#define MAKE_PREP_FUNC(myFunc, prep) \
static int myFunc(lua_State *L) { return icu_stringprep_prep(L, prep); }

MAKE_PREP_FUNC(Lstringprep_nameprep, icu_nameprep)		/** stringprep.nameprep(s) */
MAKE_PREP_FUNC(Lstringprep_nodeprep, icu_nodeprep)		/** stringprep.nodeprep(s) */
MAKE_PREP_FUNC(Lstringprep_resourceprep, icu_resourceprep)		/** stringprep.resourceprep(s) */
MAKE_PREP_FUNC(Lstringprep_saslprep, icu_saslprep)		/** stringprep.saslprep(s) */

static const luaL_Reg Reg_stringprep[] =
{
	{ "nameprep",	Lstringprep_nameprep	},
	{ "nodeprep",	Lstringprep_nodeprep	},
	{ "resourceprep",	Lstringprep_resourceprep	},
	{ "saslprep",	Lstringprep_saslprep	},
	{ NULL,		NULL	}
};
#else /* USE_STRINGPREP_ICU */

/****************** libidn ********************/

#include <stringprep.h>

static int stringprep_prep(lua_State *L, const Stringprep_profile *profile)
{
	size_t len;
	const char *s;
	char string[1024];
	int ret;
	if(!lua_isstring(L, 1)) {
		lua_pushnil(L);
		return 1;
	}
	s = check_utf8(L, 1, &len);
	if (s == NULL || len >= 1024 || len != strlen(s)) {
		lua_pushnil(L);
		return 1; /* TODO return error message */
	}
	strcpy(string, s);
	ret = stringprep(string, 1024, (Stringprep_profile_flags)0, profile);
	if (ret == STRINGPREP_OK) {
		lua_pushstring(L, string);
		return 1;
	} else {
		lua_pushnil(L);
		return 1; /* TODO return error message */
	}
}

#define MAKE_PREP_FUNC(myFunc, prep) \
static int myFunc(lua_State *L) { return stringprep_prep(L, prep); }

MAKE_PREP_FUNC(Lstringprep_nameprep, stringprep_nameprep)		/** stringprep.nameprep(s) */
MAKE_PREP_FUNC(Lstringprep_nodeprep, stringprep_xmpp_nodeprep)		/** stringprep.nodeprep(s) */
MAKE_PREP_FUNC(Lstringprep_resourceprep, stringprep_xmpp_resourceprep)		/** stringprep.resourceprep(s) */
MAKE_PREP_FUNC(Lstringprep_saslprep, stringprep_saslprep)		/** stringprep.saslprep(s) */

static const luaL_Reg Reg_stringprep[] =
{
	{ "nameprep",	Lstringprep_nameprep	},
	{ "nodeprep",	Lstringprep_nodeprep	},
	{ "resourceprep",	Lstringprep_resourceprep	},
	{ "saslprep",	Lstringprep_saslprep	},
	{ NULL,		NULL	}
};
#endif

/***************** IDNA *****************/
#ifdef USE_STRINGPREP_ICU
#include <unicode/ustdio.h>
#include <unicode/uidna.h>
/* IDNA2003 or IDNA2008 ? ? ? */
static int Lidna_to_ascii(lua_State *L)		/** idna.to_ascii(s) */
{
	size_t len;
	int32_t ulen, dest_len, output_len;
	const char *s = luaL_checklstring(L, 1, &len);
	UChar ustr[1024];
	UErrorCode err = U_ZERO_ERROR;
	UChar dest[1024];
	char output[1024];

	u_strFromUTF8(ustr, 1024, &ulen, s, len, &err);
	if (U_FAILURE(err)) {
		lua_pushnil(L);
		return 1;
	}

	dest_len = uidna_IDNToASCII(ustr, ulen, dest, 1024, UIDNA_USE_STD3_RULES, NULL, &err);
	if (U_FAILURE(err)) {
		lua_pushnil(L);
		return 1;
	} else {
		u_strToUTF8(output, 1024, &output_len, dest, dest_len, &err);
		if (U_SUCCESS(err) && output_len < 1024)
			lua_pushlstring(L, output, output_len);
		else
			lua_pushnil(L);
		return 1;
	}
}

static int Lidna_to_unicode(lua_State *L)		/** idna.to_unicode(s) */
{
	size_t len;
	int32_t ulen, dest_len, output_len;
	const char *s = luaL_checklstring(L, 1, &len);
	UChar ustr[1024];
	UErrorCode err = U_ZERO_ERROR;
	UChar dest[1024];
	char output[1024];

	u_strFromUTF8(ustr, 1024, &ulen, s, len, &err);
	if (U_FAILURE(err)) {
		lua_pushnil(L);
		return 1;
	}

	dest_len = uidna_IDNToUnicode(ustr, ulen, dest, 1024, UIDNA_USE_STD3_RULES, NULL, &err);
	if (U_FAILURE(err)) {
		lua_pushnil(L);
		return 1;
	} else {
		u_strToUTF8(output, 1024, &output_len, dest, dest_len, &err);
		if (U_SUCCESS(err) && output_len < 1024)
			lua_pushlstring(L, output, output_len);
		else
			lua_pushnil(L);
		return 1;
	}
}

#else /* USE_STRINGPREP_ICU */
/****************** libidn ********************/

#include <idna.h>
#include <idn-free.h>

static int Lidna_to_ascii(lua_State *L)		/** idna.to_ascii(s) */
{
	size_t len;
	const char *s = check_utf8(L, 1, &len);
	if (s == NULL || len != strlen(s)) {
		lua_pushnil(L);
		return 1; /* TODO return error message */
	}
	char* output = NULL;
	int ret = idna_to_ascii_8z(s, &output, IDNA_USE_STD3_ASCII_RULES);
	if (ret == IDNA_SUCCESS) {
		lua_pushstring(L, output);
		idn_free(output);
		return 1;
	} else {
		lua_pushnil(L);
		idn_free(output);
		return 1; /* TODO return error message */
	}
}

static int Lidna_to_unicode(lua_State *L)		/** idna.to_unicode(s) */
{
	size_t len;
	const char *s = luaL_checklstring(L, 1, &len);
	char* output = NULL;
	int ret = idna_to_unicode_8z8z(s, &output, 0);
	if (ret == IDNA_SUCCESS) {
		lua_pushstring(L, output);
		idn_free(output);
		return 1;
	} else {
		lua_pushnil(L);
		idn_free(output);
		return 1; /* TODO return error message */
	}
}
#endif

static const luaL_Reg Reg_idna[] =
{
	{ "to_ascii",	Lidna_to_ascii	},
	{ "to_unicode",	Lidna_to_unicode	},
	{ NULL,		NULL	}
};

/***************** end *****************/

LUALIB_API int luaopen_util_encodings(lua_State *L)
{
#ifdef USE_STRINGPREP_ICU
	init_icu();
#endif
	lua_newtable(L);

	lua_newtable(L);
	luaL_register(L, NULL, Reg_base64);
	lua_setfield(L, -2, "base64");

	lua_newtable(L);
	luaL_register(L, NULL, Reg_stringprep);
	lua_setfield(L, -2, "stringprep");

	lua_newtable(L);
	luaL_register(L, NULL, Reg_idna);
	lua_setfield(L, -2, "idna");

<<<<<<< HEAD
=======
	lua_pushliteral(L, "utf8");
	lua_newtable(L);
	luaL_register(L, NULL, Reg_utf8);
	lua_settable(L, -3);

	lua_pushliteral(L, "version");			/** version */
>>>>>>> 382cb50f
	lua_pushliteral(L, "-3.14");
	lua_setfield(L, -2, "version");
	return 1;
}<|MERGE_RESOLUTION|>--- conflicted
+++ resolved
@@ -452,35 +452,40 @@
 
 /***************** end *****************/
 
+static const luaL_Reg Reg[] =
+{
+	{ NULL,		NULL	}
+};
+
 LUALIB_API int luaopen_util_encodings(lua_State *L)
 {
 #ifdef USE_STRINGPREP_ICU
 	init_icu();
 #endif
-	lua_newtable(L);
-
+	luaL_register(L, "encodings", Reg);
+
+	lua_pushliteral(L, "base64");
 	lua_newtable(L);
 	luaL_register(L, NULL, Reg_base64);
-	lua_setfield(L, -2, "base64");
-
+	lua_settable(L,-3);
+
+	lua_pushliteral(L, "stringprep");
 	lua_newtable(L);
 	luaL_register(L, NULL, Reg_stringprep);
-	lua_setfield(L, -2, "stringprep");
-
+	lua_settable(L,-3);
+
+	lua_pushliteral(L, "idna");
 	lua_newtable(L);
 	luaL_register(L, NULL, Reg_idna);
-	lua_setfield(L, -2, "idna");
-
-<<<<<<< HEAD
-=======
+	lua_settable(L,-3);
+
 	lua_pushliteral(L, "utf8");
 	lua_newtable(L);
 	luaL_register(L, NULL, Reg_utf8);
 	lua_settable(L, -3);
 
 	lua_pushliteral(L, "version");			/** version */
->>>>>>> 382cb50f
 	lua_pushliteral(L, "-3.14");
-	lua_setfield(L, -2, "version");
+	lua_settable(L,-3);
 	return 1;
 }