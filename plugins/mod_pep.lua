local pubsub = require "util.pubsub";
local jid_bare = require "util.jid".bare;
local jid_split = require "util.jid".split;
local jid_join = require "util.jid".join;
local set_new = require "util.set".new;
local st = require "util.stanza";
local calculate_hash = require "util.caps".calculate_hash;
local is_contact_subscribed = require "core.rostermanager".is_contact_subscribed;
local cache = require "util.cache";
local set = require "util.set";
local new_id = require "util.id".medium;
local storagemanager = require "core.storagemanager";

local xmlns_pubsub = "http://jabber.org/protocol/pubsub";
local xmlns_pubsub_event = "http://jabber.org/protocol/pubsub#event";
local xmlns_pubsub_owner = "http://jabber.org/protocol/pubsub#owner";

local lib_pubsub = module:require "pubsub";

local empty_set = set_new();

-- username -> util.pubsub service object
local services = {};

-- username -> recipient -> set of nodes
local recipients = {};

-- caps hash -> set of nodes
local hash_map = {};

local host = module.host;

local node_config = module:open_store("pep", "map");
local known_nodes = module:open_store("pep");

local max_max_items = module:get_option_number("pep_max_items", 256);

function module.save()
	return {
		services = services;
		recipients = recipients;
	};
end

function module.restore(data)
	services = data.services;
	recipients = data.recipients;
	for username, service in pairs(services) do
		local user_bare = jid_join(username, host);
		module:add_item("pep-service", { service = service, jid = user_bare });
	end
end

function is_item_stanza(item)
	return st.is_stanza(item) and item.attr.xmlns == xmlns_pubsub and item.name == "item";
end

function check_node_config(node, actor, new_config) -- luacheck: ignore 212/node 212/actor
	if (new_config["max_items"] or 1) > max_max_items then
		return false;
	end
	if new_config["access_model"] ~= "presence"
	and new_config["access_model"] ~= "whitelist"
	and new_config["access_model"] ~= "open" then
		return false;
	end
	return true;
end

local function subscription_presence(username, recipient)
	local user_bare = jid_join(username, host);
	local recipient_bare = jid_bare(recipient);
	if (recipient_bare == user_bare) then return true; end
	return is_contact_subscribed(username, host, recipient_bare);
end

local function nodestore(username)
	-- luacheck: ignore 212/self
	local store = {};
	function store:get(node)
		local data, err = node_config:get(username, node)
		if data == true then
			-- COMPAT Previously stored only a boolean representing 'persist_items'
			data = {
				name = node;
				config = {};
				subscribers = {};
				affiliations = {};
			};
		end
		return data, err;
	end
	function store:set(node, data)
		return node_config:set(username, node, data);
	end
	function store:users()
		return pairs(known_nodes:get(username) or {});
	end
	return store;
end

local function simple_itemstore(username)
	local driver = storagemanager.get_driver(module.host, "pep_data");
	return function (config, node)
		if config["persist_items"] then
			module:log("debug", "Creating new persistent item store for user %s, node %q", username, node);
			local archive = driver:open("pep_"..node, "archive");
			return lib_pubsub.archive_itemstore(archive, config, username, node, false);
		else
			module:log("debug", "Creating new ephemeral item store for user %s, node %q", username, node);
			return cache.new(tonumber(config["max_items"]));
		end
	end
end

local function get_broadcaster(username)
	local user_bare = jid_join(username, host);
	local function simple_broadcast(kind, node, jids, item, _, node_obj)
		if node_obj then
			if node_obj.config["notify_"..kind] == false then
				return;
			end
		end
		if kind == "retract" then
			kind = "items"; -- XEP-0060 signals retraction in an <items> container
		end

		if item then
			item = st.clone(item);
			item.attr.xmlns = nil; -- Clear the pubsub namespace
			if kind == "items" then
				if node_obj and node_obj.config.include_payload == false then
					item:maptags(function () return nil; end);
				end
			end
		end

		local id = new_id();
		local message = st.message({ from = user_bare, type = "headline", id = id })
			:tag("event", { xmlns = xmlns_pubsub_event })
				:tag(kind, { node = node });

		if item then
			message:add_child(item);
		end

<<<<<<< HEAD
=======
		local broadcast_to = {};
>>>>>>> 3b49129a
		for jid in pairs(jids) do
			broadcast_to[jid] = true;
		end

		local service_recipients = recipients[username];
		if service_recipients then
			local service = services[username];
			for recipient, nodes in pairs(service_recipients) do
				if nodes:contains(node) and service:may(node, recipient, "subscribe") then
					broadcast_to[recipient] = true;
				end
			end
		end

		for jid in pairs(broadcast_to) do
			module:log("debug", "Sending notification to %s from %s: %s", jid, user_bare, tostring(item));
			message.attr.to = jid;
			module:send(message);
		end
	end
	return simple_broadcast;
end


function get_pep_service(username)
	module:log("debug", "get_pep_service(%q)", username);
	local user_bare = jid_join(username, host);
	local service = services[username];
	if service then
		return service;
	end
	service = pubsub.new({
		pep_username = username;
		node_defaults = {
			["max_items"] = 1;
			["persist_items"] = true;
			["access_model"] = "presence";
		};

		autocreate_on_publish = true;
		autocreate_on_subscribe = false;

		nodestore = nodestore(username);
		itemstore = simple_itemstore(username);
		broadcaster = get_broadcaster(username);
		itemcheck = is_item_stanza;
		get_affiliation = function (jid)
			if jid_bare(jid) == user_bare then
				return "owner";
			end
		end;

		access_models = {
			presence = function (jid)
				if subscription_presence(username, jid) then
					return "member";
				end
				return "outcast";
			end;
		};

		normalize_jid = jid_bare;

		check_node_config = check_node_config;
	});
	local nodes, err = known_nodes:get(username);
	if nodes then
		module:log("debug", "Restoring nodes for user %s", username);
		for node in pairs(nodes) do
			module:log("debug", "Restoring node %q", node);
			service:create(node, true);
		end
	elseif err then
		module:log("error", "Could not restore nodes for %s: %s", username, err);
	else
		module:log("debug", "No known nodes");
	end
	services[username] = service;
	module:add_item("pep-service", { service = service, jid = user_bare });
	return service;
end


function handle_pubsub_iq(event)
	local origin, stanza = event.origin, event.stanza;
	local service_name = origin.username;
	if stanza.attr.to ~= nil then
		service_name = jid_split(stanza.attr.to);
	end
	local service = get_pep_service(service_name);

	return lib_pubsub.handle_pubsub_iq(event, service)
end

module:hook("iq/bare/"..xmlns_pubsub..":pubsub", handle_pubsub_iq);
module:hook("iq/bare/"..xmlns_pubsub_owner..":pubsub", handle_pubsub_iq);

local function get_caps_hash_from_presence(stanza, current)
	local t = stanza.attr.type;
	if not t then
		local child = stanza:get_child("c", "http://jabber.org/protocol/caps");
		if child then
			local attr = child.attr;
			if attr.hash then -- new caps
				if attr.hash == 'sha-1' and attr.node and attr.ver then
					return attr.ver, attr.node.."#"..attr.ver;
				end
			else -- legacy caps
				if attr.node and attr.ver then
					return attr.node.."#"..attr.ver.."#"..(attr.ext or ""), attr.node.."#"..attr.ver;
				end
			end
		end
		return; -- no or bad caps
	elseif t == "unavailable" or t == "error" then
		return;
	end
	return current; -- no caps, could mean caps optimization, so return current
end

local function resend_last_item(jid, node, service)
	local ok, id, item = service:get_last_item(node, jid);
	if not (ok and id) then return; end
	service.config.broadcaster("items", node, { [jid] = true }, item);
end

local function update_subscriptions(recipient, service_name, nodes)
	nodes = nodes or empty_set;

	local service_recipients = recipients[service_name];
	if not service_recipients then
		service_recipients = {};
		recipients[service_name] = service_recipients;
	end

	local current = service_recipients[recipient];
	if not current then
		current = empty_set;
	end

	if (current == empty_set or current:empty()) and (nodes == empty_set or nodes:empty()) then
		return;
	end

	local service = get_pep_service(service_name);

	for node in nodes - current do
		if service:may(node, recipient, "subscribe") then
			resend_last_item(recipient, node, service);
		end
	end

	if nodes == empty_set or nodes:empty() then
		nodes = nil;
	end

	service_recipients[recipient] = nodes;
end

module:hook("presence/bare", function(event)
	-- inbound presence to bare JID received
	local origin, stanza = event.origin, event.stanza;
	local t = stanza.attr.type;
	local is_self = not stanza.attr.to;
	local username = jid_split(stanza.attr.to);
	local user_bare = jid_bare(stanza.attr.to);
	if is_self then
		username = origin.username;
		user_bare = jid_join(username, host);
	end

	if not t then -- available presence
		if is_self or subscription_presence(username, stanza.attr.from) then
			local recipient = stanza.attr.from;
			local current = recipients[username] and recipients[username][recipient];
			local hash, query_node = get_caps_hash_from_presence(stanza, current);
			if current == hash or (current and current == hash_map[hash]) then return; end
			if not hash then
				update_subscriptions(recipient, username);
			else
				recipients[username] = recipients[username] or {};
				if hash_map[hash] then
					update_subscriptions(recipient, username, hash_map[hash]);
				else
					-- COMPAT from ~= stanza.attr.to because OneTeam can't deal with missing from attribute
					origin.send(
						st.stanza("iq", {from=user_bare, to=stanza.attr.from, id="disco", type="get"})
							:tag("query", {xmlns = "http://jabber.org/protocol/disco#info", node = query_node})
					);
				end
			end
		end
	elseif t == "unavailable" then
		update_subscriptions(stanza.attr.from, username);
	elseif not is_self and t == "unsubscribe" then
		local from = jid_bare(stanza.attr.from);
		local subscriptions = recipients[username];
		if subscriptions then
			for subscriber in pairs(subscriptions) do
				if jid_bare(subscriber) == from then
					update_subscriptions(subscriber, username);
				end
			end
		end
	end
end, 10);

module:hook("iq-result/bare/disco", function(event)
	local origin, stanza = event.origin, event.stanza;
	local disco = stanza:get_child("query", "http://jabber.org/protocol/disco#info");
	if not disco then
		return;
	end

	-- Process disco response
	local is_self = stanza.attr.to == nil;
	local user_bare = jid_bare(stanza.attr.to);
	local username = jid_split(stanza.attr.to);
	if is_self then
		username = origin.username;
		user_bare = jid_join(username, host);
	end
	local contact = stanza.attr.from;
	local ver = calculate_hash(disco.tags); -- calculate hash
	local notify = set_new();
	for _, feature in pairs(disco.tags) do
		if feature.name == "feature" and feature.attr.var then
			local nfeature = feature.attr.var:match("^(.*)%+notify$");
			if nfeature then notify:add(nfeature); end
		end
	end
	hash_map[ver] = notify; -- update hash map
	if is_self then
		-- Optimization: Fiddle with other local users
		for jid, item in pairs(origin.roster) do -- for all interested contacts
			if jid then
				local contact_node, contact_host = jid_split(jid);
				if contact_host == host and (item.subscription == "both" or item.subscription == "from") then
					update_subscriptions(user_bare, contact_node, notify);
				end
			end
		end
	end
	update_subscriptions(contact, username, notify);
end);

module:hook("account-disco-info-node", function(event)
	local stanza, origin = event.stanza, event.origin;
	local service_name = origin.username;
	if stanza.attr.to ~= nil then
		service_name = jid_split(stanza.attr.to);
	end
	local service = get_pep_service(service_name);
	return lib_pubsub.handle_disco_info_node(event, service);
end);

module:hook("account-disco-info", function(event)
	local origin, reply = event.origin, event.reply;

	reply:tag('identity', {category='pubsub', type='pep'}):up();

	local username = jid_split(reply.attr.from) or origin.username;
	local service = get_pep_service(username);

	local supported_features = lib_pubsub.get_feature_set(service) + set.new{
		-- Features not covered by the above
		"auto-subscribe",
		"filtered-notifications",
		"last-published",
		"presence-notifications",
		"presence-subscribe",
	};

	for feature in supported_features do
		reply:tag('feature', {var=xmlns_pubsub.."#"..feature}):up();
	end
end);

module:hook("account-disco-items-node", function(event)
	local stanza, origin = event.stanza, event.origin;
	local is_self = stanza.attr.to == nil;
	local username = jid_split(stanza.attr.to);
	if is_self then
		username = origin.username;
	end
	local service = get_pep_service(username);
	return lib_pubsub.handle_disco_items_node(event, service);
end);

module:hook("account-disco-items", function(event)
	local reply, stanza, origin = event.reply, event.stanza, event.origin;

	local is_self = stanza.attr.to == nil;
	local user_bare = jid_bare(stanza.attr.to);
	local username = jid_split(stanza.attr.to);
	if is_self then
		username = origin.username;
		user_bare = jid_join(username, host);
	end
	local service = get_pep_service(username);

	local ok, ret = service:get_nodes(jid_bare(stanza.attr.from));
	if not ok then return; end

	for node, node_obj in pairs(ret) do
		reply:tag("item", { jid = user_bare, node = node, name = node_obj.config.title }):up();
	end
end);<|MERGE_RESOLUTION|>--- conflicted
+++ resolved
@@ -144,10 +144,7 @@
 			message:add_child(item);
 		end
 
-<<<<<<< HEAD
-=======
 		local broadcast_to = {};
->>>>>>> 3b49129a
 		for jid in pairs(jids) do
 			broadcast_to[jid] = true;
 		end
@@ -170,7 +167,6 @@
 	end
 	return simple_broadcast;
 end
-
 
 function get_pep_service(username)
 	module:log("debug", "get_pep_service(%q)", username);
@@ -229,7 +225,6 @@
 	module:add_item("pep-service", { service = service, jid = user_bare });
 	return service;
 end
-
 
 function handle_pubsub_iq(event)
 	local origin, stanza = event.origin, event.stanza;
