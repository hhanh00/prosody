--- conflicted
+++ resolved
@@ -1264,13 +1264,8 @@
 
 	if actor_jid == true then return true; end
 
-<<<<<<< HEAD
-	local actor = self._occupants[self._jid_nick[actor_jid]];
+	local actor = self._occupants[self:get_occupant_jid(actor_jid)];
 	if actor and actor.role == "moderator" then
-=======
-	local actor = self._occupants[self:get_occupant_jid(actor_jid)];
-	if actor.role == "moderator" then
->>>>>>> 8cf7b85b
 		if occupant.affiliation ~= "owner" and occupant.affiliation ~= "admin" then
 			if actor.affiliation == "owner" or actor.affiliation == "admin" then
 				return true;
